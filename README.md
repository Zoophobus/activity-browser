[![conda-forge version](https://img.shields.io/conda/vn/conda-forge/activity-browser.svg)](https://anaconda.org/conda-forge/activity-browser)
[![bsteubing version](https://img.shields.io/conda/vn/bsteubing/activity-browser.svg)](https://anaconda.org/bsteubing/activity-browser)
[![Downloads](https://anaconda.org/conda-forge/activity-browser/badges/downloads.svg)](https://anaconda.org/conda-forge/activity-browser)
![linux](https://raw.githubusercontent.com/vorillaz/devicons/master/!PNG/linux.png)
![apple](https://raw.githubusercontent.com/vorillaz/devicons/master/!PNG/apple.png)
![windows](https://raw.githubusercontent.com/vorillaz/devicons/master/!PNG/windows.png)
[![Pull request tests](https://github.com/LCA-ActivityBrowser/activity-browser/actions/workflows/main.yaml/badge.svg)](https://github.com/LCA-ActivityBrowser/activity-browser/actions/workflows/main.yaml)
[![Coverage Status](https://coveralls.io/repos/github/LCA-ActivityBrowser/activity-browser/badge.svg?branch=master)](https://coveralls.io/github/LCA-ActivityBrowser/activity-browser?branch=master)


# Activity Browser - a GUI for Brightway2

<img src="https://user-images.githubusercontent.com/33026150/54299977-47a9f680-45bc-11e9-81c6-b99462f84d0b.png" width=100%/>

The activity browser is an open source software for Life Cycle Assessment (LCA) that builds on top of the [Brightway2](https://brightway.dev) LCA framework.

## Highlights

- **Fast LCA calculations** for multiple reference flows and impact categories using [Brightway2](https://brightway.dev) under the hood
- The AB can be used as a **productivity tool for brightway**: you can model in brightway (python) and see the results in the AB or the other way around - whatever is most convenient for you
- **Advanced LCA modeling:**
    - parametrization
    - advanced foreground and background scenario modeling (e.g. possibility to work with scenarios from Integrated Assessment Models)
    - define and directly visualize the uncertainties of your input data (including Pedigree Matrix)
- **Advanced analysis of LCA results:**
    - Contribution analyses (including aggregation by product name, region or other attributes)
    - Sankey Diagrams
    - Monte Carlo Analysis (building upon the fast brightway engine)
    - Global Sensitivity Analysis
- **Other features**
    - interactively explore supply chains using the graph explorer

## Scientific paper
Please have a look at our scientific paper on the Activity Browser and cite it in your work if it has been useful to you:
https://doi.org/10.1016/j.simpa.2019.100012

## Youtube tutorials
Watch our videos on [youtube](https://www.youtube.com/channel/UCsyySKrzEMsRFsWW1Oz-6aA/) to learn how to install and use the Activity Browser.

## Contents
- [Quickstart](#Quickstart)
- [Installation](#installation)
    - [Conda](#conda)
    - [Install the activity browser](#install-the-activity-browser)
    - [Updating the activity browser](#updating-the-activity-browser)
    - [Development Version](#development-version)
    - [Configure conda channels](#configure-conda-channels)
    - [Install development version](#install-development-version)
- [Getting started](#getting-started)
    - [Running the activity browser](#running-the-activity-browser)
    - [Importing an LCI database](#importing-an-lci-database)
- [Contributing](#contributing)
- [Authors](#authors)
- [Copyright](#copyright)
- [License](#authors)
- [Additional Resources](#additional-resources)

## Quickstart

You can install and start the activity-browser like this:

```bash
conda create -n ab -c conda-forge activity-browser
<<<<<<< HEAD
=======
conda activate ab
activity-browser
```

<!--
If you are on an ARM Mac, use this instead:

```bash
conda create -n ab -c conda-forge -c cmutel -c bsteubing activity-browser-arm
>>>>>>> 319f1ad6
conda activate ab
activity-browser
```
-->
## Installation

###  Ecoinvent 3.9 Compatibility and BrightWay2 
| :warning: Brightway and activity-browser version conflicts regarding Ecoinvent 3.9                                                                                                                                           |
|-----------------------------------------------------------------------------------------------------------------------------------------------------------------------------------------------------------------------|
| Unfortunately, as of the moment conflicts exist in bw2io versions in response to building compatibility with the latest Ecoinvent versions. Consequently, a work-around is needed for some activity-browser use cases, these are described below. |

To obtain and install Ecoinvent 3.9 version 0.8.8 of the bw2io package is required, and an activity-browser environment with this version is required.

#### Ecoinvent 3.9 (updating an old version)
This is unfortunately not possible, to get Ecoinvent 3.9 you will need to create a new environment for the activity browser and make sure the packages are recent bw2io == 0.8.8
#### Ecoinvent 3.9 (new installation)
On a new installation of the activity-browser this should work as intended. If however there are problems first check for the version of bw2io (using ```conda list bw2io```) if it is less than 0.8.8 then it is necessary to update the version (using```conda install bw2io=0.8.8```), this will also update brightway2 as a co-dependency.
#### Ecoinvent <=3.8 (new installation)
For a new installation the normal installation procedure should be followed. After this is successfully executed, however, the following command needs to be given within the environment ```conda install bw2io=0.8.7```, this will downgrade both bw2io and your brightway installation.

One additional problem in this instance is if the biosphere3 database has already been installed with the bw2io version 0.8.8. If this is the case you will need to remove/delete this database and reinstall it, either using brightway2, or the activity-browser.

### Conda

We recommend that you use **conda** to manage your python installation. You can install [Anaconda](https://www.anaconda.com/products/individual) or the more compact [miniconda](https://conda.io/miniconda.html) (Python 3 of course) for your operating system. Installation instructions for miniconda can be found [here](https://docs.conda.io/projects/conda/en/latest/user-guide/install/index.html). See also the [conda user guide](https://docs.conda.io/projects/conda/en/latest/user-guide/index.html) or the [Conda cheat sheet](https://docs.conda.io/projects/conda/en/latest/_downloads/843d9e0198f2a193a3484886fa28163c/conda-cheatsheet.pdf).

Skip this step if you already have a working installation of anaconda or miniconda, but make sure to keep your conda installation up-to-date: `conda update conda`.

<<<<<<< HEAD
=======
### Configure conda channels

The activity-browser has many dependencies that are managed by the conda-forge [channel](https://conda.io/docs/user-guide/tasks/manage-channels.html). Open a cmd-window or terminal (in Windows you may have to use the Anaconda prompt) and type the following (order is important):

```bash
conda config --prepend channels conda-forge
```

You can check your channels with `conda config --show channels`. The output should look like this if everything is set up correctly:

```bash
channels:
  - conda-forge
  - defaults
```
You can also edit your user's `.condarc` file and modify the channels there. If you prefer to not add these channels to your conda config permanently, you'll have to always explicitly list them for `conda install` and `conda update` commands (see example in [Quickstart](#Quickstart)).

>>>>>>> 319f1ad6
### Install the activity browser


```bash
conda create -n ab activity-browser
```

<<<<<<< HEAD
=======
<!--
Unless you are on an ARM Mac, in which case use:

```bash
conda create -n ab activity-browser-arm
```
-->
>>>>>>> 319f1ad6
This will install the activity-browser and all of its dependencies in a new conda environment called `ab`. You can change the environment name `ab` to whatever suits you. Installing for the first time will take a few minutes.

It is recommended that you have a separate conda environment for the activity browser like explained above, but you can also install the activity browser in your root, brightway2 or other existing conda environment if you prefer. Having separate environments for different projects generally reduces unwanted side-effects and incompatibilities between packages. You can still access the same brightway-projects even if you work with different conda environments.

### Updating the activity browser

You may want to update the activity browser to receive new features & bugfixes:

```bash
conda activate ab
conda update activity-browser
```

This will update the activity-browser and all of its dependencies in the conda environment called `ab`.

| :warning: The activity browser has dropped support for python versions below `3.8`|
|---|
| You should re-install if you have an older installation of the activity browser which doesn't use `python >= 3.8` (you can check with `conda list` or `python --version` in your conda environment). You can remove your existing environment with `conda remove -n ab --all` or choose a new environment name (instead of `ab`). Re-installing will not affect your activity-browser/brightway projects. |

<!--
## Development Version
[![Anaconda-Server Badge](https://anaconda.org/bsteubing/activity-browser-dev/badges/version.svg)](https://anaconda.org/bsteubing/activity-browser-dev) [![Anaconda-Server Badge](https://anaconda.org/bsteubing/activity-browser-dev/badges/downloads.svg)](https://anaconda.org/bsteubing/activity-browser-dev)

The most recent version of the master branch is automatically uploaded to anaconda as the `activity-browser-dev` package and generally available via conda ~5 minutes after being committed. Installation is the same as for the stable releases of the activity browser. It is highly advisable to not install the development version in the same conda environment as the stable release (the command `activity-browser` will always start the most recently installed version in a given environment).
<<<<<<< HEAD

### Configure conda channels

The activity-browser has many dependencies and you need to add three [conda channels](https://conda.io/docs/user-guide/tasks/manage-channels.html) to your configuration file so conda can find all of them. Open a cmd-window or terminal (in Windows you may have to use the Anaconda prompt) and type the following (order is important):

```bash
conda config --prepend channels conda-forge
conda config --append channels cmutel
conda config --append channels bsteubing
```

You can check your channels with `conda config --show channels`. The output should look like this if everything is set up correctly:

```bash
channels:
  - conda-forge
  - defaults
  - cmutel
  - bsteubing
```
You can also edit your user's `.condarc` file and modify the channels there. If you prefer to not add these channels to your conda config permanently, you'll have to always explicitly list them for `conda install` and `conda update` commands (see example in [Quickstart](#Quickstart)).

### Install development version

After configuring your conda channels, the activity browser can be installed with this command:

```bash
conda create -n ab_dev activity-browser-dev
```

Or update like this if you already have a dev environment:

```bash
conda activate ab_dev
conda update activity-browser-dev
```
=======
-->
>>>>>>> 319f1ad6

---

## Getting started

**Watch our videos on [youtube](https://www.youtube.com/channel/UCsyySKrzEMsRFsWW1Oz-6aA/) on how to install and use the Activity Browser and/or read below and in our [Wiki](https://github.com/LCA-ActivityBrowser/activity-browser/wiki).**

### Running the activity browser

First activate the environment where the activity browser is installed:

```bash
conda activate ab
```

Then simply run `activity-browser` and the application will open.

### Importing an LCI database

- In the `inventory`-tab there is a button called _"Add default data (biosphere flows and impact categories)"_. Click this button to add the default data. This is equivalent to `brightway2.bw2setup()` in python.
- After adding the default data, you can import a database with the _"Import Database"_-Button. Follow the instructions of the database import wizard. There are currently three types of imports possible:
    - Directly from the ecoinvent homepage (ecoinvent login credentials required)
    - From a 7zip archive
    - From a directory with ecospold2 files (same as in brightway2)

## Contributing

**Your contribution counts! The AB is a community project.**

If you have ideas for improvements to the code or documentation or want to propose new features, please take a look at our [contributing guidelines](CONTRIBUTING.md) and open issues and/or pull-requests.

If you experience problems or are suffering from a specific bug, please [raise an issue](https://github.com/LCA-ActivityBrowser/activity-browser/issues) here on github.

## Authors
- Bernhard Steubing (b.steubing@cml.leidenuniv.nl)
- Matthijs Vos (m.vos@cml.leidenuniv.nl)
- Adrian Haas (haasad@ethz.ch)
- Chris Mutel (cmutel@gmail.com)
- Daniel de Koning (d.g.de.koning@cml.leidenuniv.nl)

## Contributing projects
The development of the Activity Browser was co-financed by the following projects:
- Life Cycle Management of wood in Switzerland (Swiss National Science Foundation, NRP 66 Resource Wood project number 136623)
- MIN-TEA (Materials Innovative Technologies Assessment; EIT Raw Materials project number 18231)

## Copyright
- 2017-2020: Bernhard Steubing and Daniel de Koning (Leiden University), Adrian Haas (ETH Zurich)
- 2016: Chris Mutel and Paul Scherrer Institut
- 2015: Bernhard Steubing and ETH Zurich

## License
This program is free software: you can redistribute it and/or modify
it under the terms of the GNU Lesser General Public License as published
by the Free Software Foundation, either version 3 of the License, or
(at your option) any later version.

This program is distributed in the hope that it will be useful,
but WITHOUT ANY WARRANTY; without even the implied warranty of
MERCHANTABILITY or FITNESS FOR A PARTICULAR PURPOSE.  See the
GNU Lesser General Public License for more details.

You should have received a copy of the GNU Lesser General Public License
along with this program.  If not, see <http://www.gnu.org/licenses/>.

## Additional Resources

__Activity Browser__:
- **Activity Browser**: overview paper https://doi.org/10.1016/j.simpa.2019.100012
- **Global Sensitiviy Analysis**:
  - paper describing GSA as implemented in the AB: https://onlinelibrary.wiley.com/doi/10.1111/jiec.13194
  - additional description on our Wiki: https://github.com/LCA-ActivityBrowser/activity-browser/wiki/Global-Sensitivity-Analysis
- **Modular LCA**:
  - paper on **modular LCA** using the Activity Browser: https://link.springer.com/article/10.1007/s11367-015-1015-3
  - documentation modular LCA: http://activity-browser.readthedocs.io/en/latest/index.html
  - re-implementation of modular LCA into the AB is ongoing, see here: https://github.com/marc-vdm/activity-browser/tree/mLCA

__Brightway2__:
- https://brightway.dev/<|MERGE_RESOLUTION|>--- conflicted
+++ resolved
@@ -61,22 +61,10 @@
 
 ```bash
 conda create -n ab -c conda-forge activity-browser
-<<<<<<< HEAD
-=======
 conda activate ab
 activity-browser
 ```
 
-<!--
-If you are on an ARM Mac, use this instead:
-
-```bash
-conda create -n ab -c conda-forge -c cmutel -c bsteubing activity-browser-arm
->>>>>>> 319f1ad6
-conda activate ab
-activity-browser
-```
--->
 ## Installation
 
 ###  Ecoinvent 3.9 Compatibility and BrightWay2 
@@ -101,26 +89,15 @@
 
 Skip this step if you already have a working installation of anaconda or miniconda, but make sure to keep your conda installation up-to-date: `conda update conda`.
 
-<<<<<<< HEAD
-=======
+
 ### Configure conda channels
 
-The activity-browser has many dependencies that are managed by the conda-forge [channel](https://conda.io/docs/user-guide/tasks/manage-channels.html). Open a cmd-window or terminal (in Windows you may have to use the Anaconda prompt) and type the following (order is important):
+The activity-browser has many dependencies that are managed by the conda-forge [channel](https://conda.io/docs/user-guide/tasks/manage-channels.html). Open a cmd-window or terminal (in Windows you may have to use the Anaconda prompt) and type the following:
 
 ```bash
 conda config --prepend channels conda-forge
 ```
 
-You can check your channels with `conda config --show channels`. The output should look like this if everything is set up correctly:
-
-```bash
-channels:
-  - conda-forge
-  - defaults
-```
-You can also edit your user's `.condarc` file and modify the channels there. If you prefer to not add these channels to your conda config permanently, you'll have to always explicitly list them for `conda install` and `conda update` commands (see example in [Quickstart](#Quickstart)).
-
->>>>>>> 319f1ad6
 ### Install the activity browser
 
 
@@ -128,16 +105,7 @@
 conda create -n ab activity-browser
 ```
 
-<<<<<<< HEAD
-=======
-<!--
-Unless you are on an ARM Mac, in which case use:
-
-```bash
-conda create -n ab activity-browser-arm
-```
--->
->>>>>>> 319f1ad6
+
 This will install the activity-browser and all of its dependencies in a new conda environment called `ab`. You can change the environment name `ab` to whatever suits you. Installing for the first time will take a few minutes.
 
 It is recommended that you have a separate conda environment for the activity browser like explained above, but you can also install the activity browser in your root, brightway2 or other existing conda environment if you prefer. Having separate environments for different projects generally reduces unwanted side-effects and incompatibilities between packages. You can still access the same brightway-projects even if you work with different conda environments.
@@ -162,7 +130,6 @@
 [![Anaconda-Server Badge](https://anaconda.org/bsteubing/activity-browser-dev/badges/version.svg)](https://anaconda.org/bsteubing/activity-browser-dev) [![Anaconda-Server Badge](https://anaconda.org/bsteubing/activity-browser-dev/badges/downloads.svg)](https://anaconda.org/bsteubing/activity-browser-dev)
 
 The most recent version of the master branch is automatically uploaded to anaconda as the `activity-browser-dev` package and generally available via conda ~5 minutes after being committed. Installation is the same as for the stable releases of the activity browser. It is highly advisable to not install the development version in the same conda environment as the stable release (the command `activity-browser` will always start the most recently installed version in a given environment).
-<<<<<<< HEAD
 
 ### Configure conda channels
 
@@ -199,9 +166,7 @@
 conda activate ab_dev
 conda update activity-browser-dev
 ```
-=======
--->
->>>>>>> 319f1ad6
+
 
 ---
 
