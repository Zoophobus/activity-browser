# -*- coding: utf-8 -*-
import brightway2 as bw
from bw2data.backends.peewee import Exchange
<<<<<<< HEAD
from PyQt5 import QtWidgets, QtCore
from . import Container
=======
from PyQt5 import QtWidgets
>>>>>>> ddb9ed99
from .signals import signals
import copy
import uuid
from bw2data.project import ProjectDataset, create_database
import os
try:
    from . import settings
except ImportError:
    settings = None


class Container(object):
    """Generic class that contains data attributes"""
    pass


class Controller(object):
    def __init__(self, window):
        self.window = window
        self.current = Container()
        signals.project_selected.emit(self.get_default_project_name())
        signals.calculation_setup_changed.connect(
            self.write_current_calculation_setup
        )
        self.connect_signals()
        # switch directly to custom bw2 directory and project, if specified in settings
        if settings:
<<<<<<< HEAD
            if hasattr(settings, "BW2_DIR"):
                print('Brightway2 data directory: {}'.format(projects._base_data_dir))
                self.switch_brightway2_dir_path(dirpath=settings.BW2_DIR)
                print('Switched to {} as Brightway2 data directory.'.format(projects._base_data_dir))
            if hasattr(settings, "PROJECT_NAME"):
                if settings.PROJECT_NAME in [x.name for x in projects]:
                    projects.set_current(settings.PROJECT_NAME)
=======
            if settings.BW2_DIR:
                print('Brightway2 data directory: {}'.format(bw.projects._base_data_dir))
                self.switch_brightway2_dir_path(dirpath=settings.BW2_DIR)
                print('Switched to {} as Brightway2 data directory.'.format(
                    bw.projects._base_data_dir))
            if settings.PROJECT_NAME:
                if settings.PROJECT_NAME in [x.name for x in bw.projects]:
                    bw.projects.set_current(settings.PROJECT_NAME)
>>>>>>> ddb9ed99
                    signals.project_selected.emit(settings.PROJECT_NAME)
                else:
                    print('Project indicated in settings.py not found.')

    def connect_signals(self):
        signals.copy_activity.connect(self.copy_activity)
        signals.activity_modified.connect(self.modify_activity)
        signals.new_activity.connect(self.new_activity)
        signals.exchanges_output_modified.connect(self.modify_exchanges_output)
        signals.exchanges_deleted.connect(self.delete_exchanges)
        signals.exchanges_add.connect(self.add_exchanges)
        signals.exchange_amount_modified.connect(self.modify_exchange_amount)
        signals.delete_activity.connect(self.delete_activity)
        signals.delete_activity.connect(self.delete_activity)
        signals.switch_bw2_dir_path.connect(self.select_bw2_dir_path)
        signals.import_database.connect(self.import_database_dialog)


    def import_database_dialog(self):
        name = self.window.dialog(
            "Import an EcoSpold2 database",
            "Choose a database name:" + " " * 25
        )
        path = QtWidgets.QFileDialog().getExistingDirectory(None, "Select folder containing EcoSpold2 datasets")
        print(name, path)
        self.import_database(path, name)

    def import_database(self, path, name):
        try:
            assert os.path.isdir(path)
            assert isinstance(name, str)
            print(isinstance(name, str), os.path.isdir(path))
            print('Dirpath and name ok. Trying to import ecospold2 files.')
            # THIS CAUSES MULTIPLE WINDOWS TO OPEN...
            # new_database = SingleOutputEcospold2Importer(
            #     path,
            #     name
            # )
            # new_database.apply_strategies()
            # new_database.statistics()
        except AssertionError:
            print('Either dirpath or name error.')

    def select_bw2_dir_path(self):
        folder_path = QtWidgets.QFileDialog().getExistingDirectory(None, "Select a brightway2 database folder")
        # TODO: in case of a directory that does not contain an existing brightway2 database,
        # ask if a new db should be set up
        print(folder_path)
        self.switch_brightway2_dir_path(folder_path)
        return folder_path

    def switch_brightway2_dir_path(self, dirpath):
        try:
            assert os.path.isdir(dirpath)
<<<<<<< HEAD
            projects._base_data_dir = dirpath
            projects._base_logs_dir = os.path.join(dirpath, "logs")
            if not os.path.isdir(projects._base_logs_dir):  # create folder if it does not yet exist
                os.mkdir(projects._base_logs_dir)
            projects.db.close()
            projects.db = create_database(
                os.path.join(projects._base_data_dir, "projects.db"),
                [ProjectDataset]
            )
            projects.set_current("default")
            signals.project_selected.emit(self.get_default_project_name())
            # TODO: message to Statusbar
            print('Switched to {} as Brightway2 data directory.'.format(projects._base_data_dir))
=======
            bw.projects._base_data_dir = dirpath
            bw.projects._base_logs_dir = os.path.join(dirpath, "logs")
            if not os.path.isdir(bw.projects._base_logs_dir):
                os.mkdir(bw.projects._base_logs_dir)
            bw.projects.db.close()
            bw.projects.db = create_database(
                os.path.join(bw.projects._base_data_dir, "projects.db"),
                [ProjectDataset]
            )
            bw.projects.set_current("default")
>>>>>>> ddb9ed99
        except AssertionError:
            print('Could not access BW_DIR as specified in settings.py')

    def get_default_project_name(self):
        if "default" in bw.projects:
            return "default"
        else:
            return next(iter(bw.projects)).name

    def change_project(self):
        project_names = sorted([x.name for x in bw.projects])
        name, ok = QtWidgets.QInputDialog.getItem(
            self.window,
            "Choose project",
            "Name:",
            project_names,
            project_names.index(bw.projects.current),
            False
        )
        if ok:
            if name != bw.projects.current:
                bw.projects.set_current(name)
                signals.project_selected.emit(name)

    def new_project(self):
        name = self.window.dialog(
            "Create new project",
            "Name of new project:" + " " * 25
        )
        if name and name not in bw.projects:
            bw.projects.set_current(name)
            signals.project_selected.emit(name)
        elif name in bw.projects:
            # TODO feedback that project already exists
            pass

    def copy_project(self):
        name = self.window.dialog(
            "Copy current project",
            "Copy current project ({}) to new name:".format(bw.projects.current) + " " * 10
        )
        if name and name not in bw.projects:
            bw.projects.copy_project(name, switch=True)
            signals.project_selected.emit(name)

    def delete_project(self):
        if len(bw.projects) == 1:
            self.window.info("Can't delete last project")
            return
        ok = self.window.confirm((
            "Are you sure you want to delete project '{}'? It has {} databases"
            " and {} LCI methods").format(
            bw.projects.current,
            len(bw.databases),
            len(bw.methods)
        ))
        if ok:
            bw.projects.delete_project(bw.projects.current)
            signals.project_selected.emit(self.get_default_project_name())

    def install_default_data(self):
        bw.create_default_biosphere3()
        if not len(bw.methods):
            bw.create_default_lcia_methods()
        if not len(bw.migrations):
            bw.create_core_migrations()
        signals.project_selected.emit(bw.projects.current)

    def add_database(self):
        name = self.window.dialog(
            "Create new database",
            "Name of new database:" + " " * 25
        )
        if name:
            bw.Database(name).register()
            signals.databases_changed.emit()
            signals.database_selected.emit(name)

    def copy_database(self, name):
        name = self.window.right_panel.inventory_tab.databases.currentItem().db_name
        new_name = self.window.dialog(
            "Copy {}".format(name),
            "Name of new database:" + " " * 25)
        if new_name:
            bw.Database(name).copy(new_name)
            signals.databases_changed.emit()

    def delete_database(self, *args):
        name = self.window.right_panel.inventory_tab.databases.currentItem().db_name
        ok = self.window.confirm((
            "Are you sure you want to delete database '{}'? "
            "It has {} activity datasets").format(
            name,
            len(bw.Database(name))
        ))
        if ok:
            del bw.databases[name]
            signals.project_selected.emit(bw.projects.current)

    def new_calculation_setup(self):
        name = self.window.dialog(
            "Create new calculation setup",
            "Name of new calculation setup:" + " " * 10
        )
        if name:
            bw.calculation_setups[name] = {'inv': [], 'ia': []}
            signals.calculation_setup_selected.emit(name)

    def delete_calculation_setup(self):
        name = self.window.left_panel.cs_tab.list_widget.name
        del bw.calculation_setups[name]
        self.window.left_panel.cs_tab.set_default_calculation_setup()

    def rename_calculation_setup(self):
        current = self.window.left_panel.cs_tab.list_widget.name
        new_name = self.window.dialog(
            "Rename '{}'".format(current),
            "New name of this calculation setup:" + " " * 10
        )
        if new_name:
            bw.calculation_setups[new_name] = bw.calculation_setups[current].copy()
            print("Current setups:", list(bw.calculation_setups.keys()))
            del bw.calculation_setups[current]
            print("After deletion of {}:".format(current), list(bw.calculation_setups.keys()))
            signals.calculation_setup_selected.emit(new_name)

    def write_current_calculation_setup(self):
        """Iterate over activity and methods tables, and write
        calculation setup to ``calculation_setups``."""
        current = self.window.left_panel.cs_tab.list_widget.name
        if current:
            bw.calculation_setups[current] = {
                'inv': self.window.left_panel.cs_tab.activities_table.to_python(),
                'ia': self.window.left_panel.cs_tab.methods_table.to_python()
            }

    def new_activity(self, database_name):
        name = self.window.dialog(
            "Create new technosphere activity",
            "Name of new technosphere activity:" + " " * 10
        )
        if name:
            new_act = bw.Database(database_name).new_activity(
                code=uuid.uuid4().hex,
                name=name,
                unit="unit"
            )
            new_act.save()
            production_exchange = new_act.new_exchange(amount=1, type="production")
            production_exchange.input = new_act
            production_exchange.save()
            signals.open_activity_tab.emit("right", new_act.key)
            signals.database_changed.emit(database_name)

    def delete_activity(self, key):
        act = bw.get_activity(key)
        bw.database = act['database']
        nu = len(act.upstream())
        if nu:
            text = "activities consume" if nu > 1 else "activity consumes"
            self.window.warning(
                "Can't delete activity",
                """Can't delete {}.
{} upstream {} its reference product.
Upstream exchanges must be modified or deleted.""".format(act, nu, text)
            )
        else:
            act.delete()
            signals.database_changed.emit(act['database'])

    def copy_activity(self, key):
        act = bw.get_activity(key)
        new_act = act.copy("Copy of " + act['name'])
        # Update production exchanges
        for exc in new_act.production():
            if exc.input.key == key:
                exc.input = new_act
                exc.save()
        # Update 'products'
        for product in new_act.get('products', []):
            if product.get('input') == key:
                product['input'] = new_act.key
        new_act.save()
        signals.database_changed.emit(act['database'])
        signals.open_activity_tab.emit("right", new_act.key)

    def modify_activity(self, key, field, value):
        activity = bw.get_activity(key)
        activity[field] = value
        activity.save()
        signals.database_changed.emit(key[0])

    def modify_exchanges_output(self, exchanges, key):
        db_changed = {key[0]}
        for exc in exchanges:
            db_changed.add(exc['output'][0])
            if exc['type'] == 'production':
                new_exc = Exchange()
                new_exc._data = copy.deepcopy(exc._data)
                new_exc['type'] = 'technosphere'
                new_exc['output'] = key
                new_exc.save()
            else:
                exc['output'] = key
                exc.save()
        for db in db_changed:
            signals.database_changed.emit(db)

    def add_exchanges(self, from_keys, to_key):
        activity = bw.get_activity(to_key)
        for key in from_keys:
            from_act = bw.get_activity(key)
            exc = activity.new_exchange(input=key, amount=1)
            if key == to_key:
                exc['type'] = 'production'
            elif from_act.get('type', 'process') == 'process':
                exc['type'] = 'technosphere'
            elif from_act.get('type') == 'emission':
                exc['type'] = 'biosphere'
            else:
                exc['type'] = 'unknown'
            exc.save()
        signals.database_changed.emit(to_key[0])

    def delete_exchanges(self, exchanges):
        db_changed = set()
        for exc in exchanges:
            db_changed.add(exc['output'][0])
            exc._document.delete_instance()
        for db in db_changed:
            signals.database_changed.emit(db)

    def modify_exchange_amount(self, exchange, value):
        exchange['amount'] = value
        exchange.save()
<<<<<<< HEAD
        signals.database_changed.emit(exchange['output'][0])


# class DatabaseImportThread(QtCore.QThread):
#     def update_params(self, demand, method, cutoff, max_calc):
#         self.demand = demand
#         self.method = method
#         self.cutoff = cutoff
#         self.max_calc = max_calc
#
#     def run(self):
#         res = bw.DatabaseImportThread().calculate(self.demand, self.method, self.cutoff, self.max_calc)
#         sankeysignals.gt_ready.emit(res)


# gt_worker_thread = GraphTraversalThread()
=======
        signals.database_changed.emit(exchange['output'][0])
>>>>>>> ddb9ed99
<|MERGE_RESOLUTION|>--- conflicted
+++ resolved
@@ -1,12 +1,7 @@
 # -*- coding: utf-8 -*-
 import brightway2 as bw
 from bw2data.backends.peewee import Exchange
-<<<<<<< HEAD
-from PyQt5 import QtWidgets, QtCore
-from . import Container
-=======
 from PyQt5 import QtWidgets
->>>>>>> ddb9ed99
 from .signals import signals
 import copy
 import uuid
@@ -34,7 +29,7 @@
         self.connect_signals()
         # switch directly to custom bw2 directory and project, if specified in settings
         if settings:
-<<<<<<< HEAD
+
             if hasattr(settings, "BW2_DIR"):
                 print('Brightway2 data directory: {}'.format(projects._base_data_dir))
                 self.switch_brightway2_dir_path(dirpath=settings.BW2_DIR)
@@ -42,16 +37,6 @@
             if hasattr(settings, "PROJECT_NAME"):
                 if settings.PROJECT_NAME in [x.name for x in projects]:
                     projects.set_current(settings.PROJECT_NAME)
-=======
-            if settings.BW2_DIR:
-                print('Brightway2 data directory: {}'.format(bw.projects._base_data_dir))
-                self.switch_brightway2_dir_path(dirpath=settings.BW2_DIR)
-                print('Switched to {} as Brightway2 data directory.'.format(
-                    bw.projects._base_data_dir))
-            if settings.PROJECT_NAME:
-                if settings.PROJECT_NAME in [x.name for x in bw.projects]:
-                    bw.projects.set_current(settings.PROJECT_NAME)
->>>>>>> ddb9ed99
                     signals.project_selected.emit(settings.PROJECT_NAME)
                 else:
                     print('Project indicated in settings.py not found.')
@@ -106,7 +91,6 @@
     def switch_brightway2_dir_path(self, dirpath):
         try:
             assert os.path.isdir(dirpath)
-<<<<<<< HEAD
             projects._base_data_dir = dirpath
             projects._base_logs_dir = os.path.join(dirpath, "logs")
             if not os.path.isdir(projects._base_logs_dir):  # create folder if it does not yet exist
@@ -120,18 +104,7 @@
             signals.project_selected.emit(self.get_default_project_name())
             # TODO: message to Statusbar
             print('Switched to {} as Brightway2 data directory.'.format(projects._base_data_dir))
-=======
-            bw.projects._base_data_dir = dirpath
-            bw.projects._base_logs_dir = os.path.join(dirpath, "logs")
-            if not os.path.isdir(bw.projects._base_logs_dir):
-                os.mkdir(bw.projects._base_logs_dir)
-            bw.projects.db.close()
-            bw.projects.db = create_database(
-                os.path.join(bw.projects._base_data_dir, "projects.db"),
-                [ProjectDataset]
-            )
-            bw.projects.set_current("default")
->>>>>>> ddb9ed99
+
         except AssertionError:
             print('Could not access BW_DIR as specified in settings.py')
 
@@ -367,23 +340,4 @@
     def modify_exchange_amount(self, exchange, value):
         exchange['amount'] = value
         exchange.save()
-<<<<<<< HEAD
-        signals.database_changed.emit(exchange['output'][0])
-
-
-# class DatabaseImportThread(QtCore.QThread):
-#     def update_params(self, demand, method, cutoff, max_calc):
-#         self.demand = demand
-#         self.method = method
-#         self.cutoff = cutoff
-#         self.max_calc = max_calc
-#
-#     def run(self):
-#         res = bw.DatabaseImportThread().calculate(self.demand, self.method, self.cutoff, self.max_calc)
-#         sankeysignals.gt_ready.emit(res)
-
-
-# gt_worker_thread = GraphTraversalThread()
-=======
-        signals.database_changed.emit(exchange['output'][0])
->>>>>>> ddb9ed99
+        signals.database_changed.emit(exchange['output'][0])