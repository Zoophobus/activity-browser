--- conflicted
+++ resolved
@@ -10,11 +10,7 @@
     """
 
     # General Settings
-<<<<<<< HEAD
-    log = Signal(str)
-=======
     log = Signal(str)  # Write log message to debug window | log message
->>>>>>> 0916c449
 
     # bw2 directory
     switch_bw2_dir_path = Signal(str)  # Change the path to the BW2 settings | path
