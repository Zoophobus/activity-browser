# -*- coding: utf-8 -*-
from .activity import (BiosphereExchangeTable, DownstreamExchangeTable,
                       ProductExchangeTable, TechnosphereExchangeTable)
from .history import ActivitiesHistoryTable
from .impact_categories import CFTable, MethodsTable, MethodsTree
from .inventory import ActivitiesBiosphereTable, DatabasesTable
from .lca_results import ContributionTable, InventoryTable, LCAResultsTable
from .LCA_setup import CSActivityTable, CSList, CSMethodsTable, ScenarioImportTable
from .parameters import (ActivityParameterTable, DataBaseParameterTable,
                         ExchangesTable, ProjectParameterTable, BaseParameterTable)
from .projects import ProjectListWidget
from .scenarios import ScenarioTable
<<<<<<< HEAD
from .lca_filter_table import FilterReferencesTable, FilterMethodsTable, FilterScenariosTable
=======
from .plugins import PluginsTable
>>>>>>> 9f37eb80
<|MERGE_RESOLUTION|>--- conflicted
+++ resolved
@@ -10,8 +10,5 @@
                          ExchangesTable, ProjectParameterTable, BaseParameterTable)
 from .projects import ProjectListWidget
 from .scenarios import ScenarioTable
-<<<<<<< HEAD
 from .lca_filter_table import FilterReferencesTable, FilterMethodsTable, FilterScenariosTable
-=======
 from .plugins import PluginsTable
->>>>>>> 9f37eb80
