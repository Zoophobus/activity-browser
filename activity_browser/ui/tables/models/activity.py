--- conflicted
+++ resolved
@@ -15,9 +15,6 @@
 )
 from activity_browser.signals import signals
 from .base import EditablePandasModel
-<<<<<<< HEAD
-from ....logger import log
-=======
 
 import logging
 from activity_browser.logger import ABHandler
@@ -25,7 +22,6 @@
 logger = logging.getLogger('ab_logs')
 log = ABHandler.setup_with_logger(logger, __name__)
 
->>>>>>> f8f10c6b
 
 class BaseExchangeModel(EditablePandasModel):
     COLUMNS = []
