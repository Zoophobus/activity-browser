--- conflicted
+++ resolved
@@ -10,9 +10,6 @@
 
 from activity_browser.bwutils import commontasks as bc
 from activity_browser.ui.style import style_item
-<<<<<<< HEAD
-from ....logger import log
-=======
 
 import logging
 from activity_browser.logger import ABHandler
@@ -20,7 +17,6 @@
 logger = logging.getLogger('ab_logs')
 log = ABHandler.setup_with_logger(logger, __name__)
 
->>>>>>> f8f10c6b
 
 class PandasModel(QAbstractTableModel):
     """ Abstract pandas table model adapted from
