--- conflicted
+++ resolved
@@ -10,9 +10,6 @@
 from activity_browser.bwutils import commontasks as bc
 from activity_browser.signals import signals
 from .base import EditablePandasModel, PandasModel
-<<<<<<< HEAD
-from ....logger import log
-=======
 
 import logging
 from activity_browser.logger import ABHandler
@@ -20,7 +17,6 @@
 logger = logging.getLogger('ab_logs')
 log = ABHandler.setup_with_logger(logger, __name__)
 
->>>>>>> f8f10c6b
 
 class CSGenericModel(EditablePandasModel):
     """ Intermediate class to enable internal move functionality for the
@@ -140,11 +136,7 @@
             row.update({"Amount": amount, "key": key})
             return row
         except (TypeError, ActivityDataset.DoesNotExist):
-<<<<<<< HEAD
-            log.error("Could not load key in Calculation Setup: ", key)
-=======
             log.error("Could not load key '{}' in Calculation Setup '{}'".format(str(key), self.current_cs))
->>>>>>> f8f10c6b
             return {}
 
     @Slot(name="deleteRows")
