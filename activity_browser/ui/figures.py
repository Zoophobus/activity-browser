--- conflicted
+++ resolved
@@ -94,8 +94,6 @@
             self.figure.savefig(filepath)
 
 
-<<<<<<< HEAD
-=======
 class LCAResultsBarChart(Plot):
     """" Generate a bar chart comparing the absolute LCA scores of the products """
     def __init__(self, parent=None):
@@ -127,7 +125,6 @@
         self.canvas.draw()
 
 
->>>>>>> 46758d74
 class LCAResultsPlot(Plot):
     def __init__(self, parent=None):
         super().__init__(parent)
@@ -215,8 +212,6 @@
         self.canvas.draw()
 
 
-<<<<<<< HEAD
-=======
 class MonteCarloPlot(Plot):
     """ Monte Carlo plot."""
     def __init__(self, parent=None):
@@ -241,7 +236,6 @@
         self.canvas.draw()
 
 
->>>>>>> 46758d74
 class SimpleDistributionPlot(Plot):
     def plot(self, data: np.ndarray, mean: float, label: str = "Value"):
         self.reset_plot()
