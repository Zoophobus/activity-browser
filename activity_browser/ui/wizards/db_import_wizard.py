--- conflicted
+++ resolved
@@ -837,11 +837,7 @@
                 # With the changes to the ABExcelImporter and ABPackage classes
                 # this should not really trigger for data exported from AB.
                 if db.name != self.db_name:
-<<<<<<< HEAD
-                    self.log.warning("renaming database '{}' to '{}', parameters lost.".format(
-=======
                     log.warning("renaming database '{}' to '{}', parameters lost.".format(
->>>>>>> f8f10c6b
                         db.name, self.db_name))
                     db.rename(self.db_name)
                 import_signals.db_progress.emit(1, 1)
@@ -867,11 +863,7 @@
             )
         except StrategyError as e:
             # Excel import failed because extra databases were found, relink
-<<<<<<< HEAD
-            self.log.error("Could not link exchanges, here are 10 examples.:") # THREAD UNSAFE FUNCTIONS
-=======
             log.error("Could not link exchanges, here are 10 examples.:") # THREAD UNSAFE FUNCTIONS
->>>>>>> f8f10c6b
 #            pprint(e.args[0])
             self.delete_canceled_db()
             import_signals.links_required.emit(e.args[0], e.args[1])
@@ -892,11 +884,7 @@
     def delete_canceled_db(self):
         if self.db_name in bw.databases:
             del bw.databases[self.db_name]
-<<<<<<< HEAD
-            self.log.info(f'Database {self.db_name} deleted!')
-=======
             log.info(f'Database {self.db_name} deleted!')
->>>>>>> f8f10c6b
 
 
 class EcoinventLoginPage(QtWidgets.QWizardPage):
