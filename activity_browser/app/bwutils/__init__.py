--- conflicted
+++ resolved
@@ -1,15 +1,12 @@
 # -*- coding: utf-8 -*-
-<<<<<<< HEAD
-import brightway2 as bw
-
-def cleanup():
-    n_dir = bw.projects.purge_deleted_directories()
-    print('Deleted {} unused project directories!'.format(n_dir))
-=======
 """
 bwutils is a collection of methods that build upon brightway2 and are generic enough to provide here so that we avoid
 re-typing the same code in different parts of the Activity Browser.
 """
+import brightway2 as bw
+from .data import convenience_data
 
-from .data import convenience_data
->>>>>>> 2145504a
+
+def cleanup():
+    n_dir = bw.projects.purge_deleted_directories()
+    print('Deleted {} unused project directories!'.format(n_dir))