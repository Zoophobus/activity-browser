# -*- coding: utf-8 -*-
import pandas as pd
from PyQt5 import QtCore, QtGui, QtWidgets

from .delegates import FloatDelegate, StringDelegate, ViewOnlyDelegate
from .views import ABDataFrameEdit, dataframe_sync
from ..icons import qicons
from ...signals import signals
<<<<<<< HEAD
from ...bwutils.commontasks import AB_names_to_bw_keys, bw_keys_to_AB_names


class ExchangeTable(ABTableWidget):
    """ All tables shown in the ActivityTab are instances of this class (inc. non-exchange types)
    Differing Views and Behaviours of tables are handled based on their tableType
    todo(?): possibly preferable to subclass for distinct table functionality, rather than conditionals in one class
    The tables include functionalities: drag-drop, context menus, in-line value editing
    The read-only/editable status of tables is handled in ActivityTab.set_exchange_tables_read_only()
    Instantiated with headers but without row-data
    Then set_queryset() called from ActivityTab with params
    set_queryset calls Sync() to fill and format table data items
    todo(?): the variables which are initiated as defaults then later populated in set_queryset() can be passed at init
       Therefore this class could be simplified by removing self.qs,upstream,database defaults etc.
    todo(?): column names determined by properties included in the activity and exchange?
        this would mean less hard-coding of column titles and behaviour. But rather dynamic generation
        and flexible editing based on assumptions about data types etc.
    """
    COLUMN_LABELS = {  # {exchangeTableName: headers}
        "products": ["Amount", "Unit", "Product", "Formula"], #, "Location", "Uncertainty"],
        # technosphere inputs & Downstream product-consuming activities included as "technosphere"
        # todo(?) should the table functionality for downstream activities really be identical to technosphere inputs?
        "technosphere": ["Amount", "Unit", "Product", "Activity", "Location", "Database", "Uncertainty", "Formula"],
        "biosphere": ["Amount", "Unit", "Flow Name", "Compartments", "Database", "Uncertainty", "Formula"],
    }
    def __init__(self, parent=None, tableType=None):
        super(ExchangeTable, self).__init__()
=======
from ...bwutils.commontasks import AB_names_to_bw_keys


class BaseExchangeTable(ABDataFrameEdit):
    COLUMNS = []
    # Signal used to correctly control `DetailsGroupBox`
    updated = QtCore.pyqtSignal()

    def __init__(self, parent=None):
        super().__init__(parent)
>>>>>>> e47fa2d2
        self.setDragEnabled(True)
        self.setAcceptDrops(False)
        self.setSizePolicy(QtWidgets.QSizePolicy(
            QtWidgets.QSizePolicy.Preferred,
            QtWidgets.QSizePolicy.Maximum)
        )

        self.delete_exchange_action = QtWidgets.QAction(
            qicons.delete, "Delete exchange(s)", None
        )
        self.remove_formula_action = QtWidgets.QAction(
            qicons.delete, "Unset formula(s)", None
        )

        self.downstream = False
        self.key = None if not hasattr(parent, "key") else parent.key
        self.exchanges = []
        self._connect_signals()

    def _connect_signals(self):
        signals.database_changed.connect(lambda: self.sync())
        self.delete_exchange_action.triggered.connect(self.delete_exchanges)
        self.remove_formula_action.triggered.connect(self.remove_formula)

    @dataframe_sync
    def sync(self, exchanges=None):
        """ Build the table using either new or stored exchanges iterable.
        """
        if exchanges is not None:
            self.exchanges = exchanges
        self.dataframe = self.build_df()

    def build_df(self) -> pd.DataFrame:
        """ Use the Exchanges Iterable to construct a dataframe.

        Make sure to store the Exchange object itself in the dataframe as well.
        """
        df = pd.DataFrame([
            self.create_row(exchange=exc)[0] for exc in self.exchanges
        ], columns=self.COLUMNS + ["exchange"])
        return df

    def create_row(self, exchange) -> (dict, object):
        """ Take the given Exchange object and extract a number of attributes.
        """
        adj_act = exchange.output if self.downstream else exchange.input
        row = {
            "Amount": exchange.get("amount"),
            "Unit": adj_act.get("unit", "Unknown"),
            "exchange": exchange,
        }
        return row, adj_act

    def get_key(self, proxy: QtCore.QModelIndex) -> tuple:
        """ Get the activity key from the exchange. """
        index = self.get_source_index(proxy)
        exchange = self.dataframe.iloc[index.row(), ]["exchange"]
        return exchange.output if self.downstream else exchange.input

    @QtCore.pyqtSlot()
    def delete_exchanges(self) -> None:
        """ Remove all of the selected exchanges from the activity.
        """
        indexes = [self.get_source_index(p) for p in self.selectedIndexes()]
        rows = [index.row() for index in indexes]
        exchanges = self.dataframe.iloc[rows, ]["exchange"].to_list()
        signals.exchanges_deleted.emit(exchanges)

    def remove_formula(self) -> None:
        """ Remove the formulas for all of the selected exchanges.

        This will also check if the exchange has `original_amount` and
        attempt to overwrite the `amount` with that value after removing the
        `formula` field.

        This can have the additional effect of removing the ActivityParameter
        if it was set for the current activity and all formulas are gone.
        """
        indexes = [self.get_source_index(p) for p in self.selectedIndexes()]
        rows = [index.row() for index in indexes]
        for exchange in self.dataframe.iloc[rows, ]["exchange"]:
            signals.exchange_modified.emit(exchange, "formula", "")

    def contextMenuEvent(self, a0) -> None:
        menu = QtWidgets.QMenu()
        menu.addAction(self.delete_exchange_action)
        menu.addAction(self.remove_formula_action)
        menu.exec(a0.globalPos())

    def dataChanged(self, topLeft, bottomRight, roles=None) -> None:
        """ Override the slot which handles data changes in the model.

        Whenever data is changed, call an update to the relevant exchange
        or activity.

        Four possible editable fields:
        Amount, Unit, Product and Formula
        """
        # A single cell was edited.
        if topLeft == bottomRight:
            index = self.get_source_index(topLeft)
            field = AB_names_to_bw_keys[self.dataframe.columns[index.column()]]
            exchange = self.dataframe.iloc[index.row(), ]["exchange"]
            if field in {"amount", "formula"}:
                if field == "amount":
                    value = float(topLeft.data())
                else:
                    value = str(topLeft.data()) if topLeft.data() is not None else ""
                signals.exchange_modified.emit(exchange, field, value)
            else:
                value = str(topLeft.data())
                act_key = exchange.output.key
                signals.activity_modified.emit(act_key, field, value)
        else:
            super().dataChanged(topLeft, bottomRight, roles)

    def dragMoveEvent(self, event) -> None:
        """ For some reason, this method existing is required for allowing
        dropEvent to occur _everywhere_ in the table.
        """
        pass

    def dropEvent(self, event):
        source_table = event.source()
        keys = [source_table.get_key(i) for i in source_table.selectedIndexes()]
        event.accept()
<<<<<<< HEAD

    def update_when_database_has_changed(self, database):
        if self.database == database:
            self.sync()

    def filter_change(self, row, col):
        """ Take inputs from the user and edit the relevant parts of the
         database.

         There are currently four possible editable fields:
         Amount, Unit, Product and Formula
         """
        item = self.item(row, col)
        if self.ignore_changes:  # todo: check or remove
            return
        elif item.text() == item.previous:
            return
        field_name = AB_names_to_bw_keys[self.COLUMN_LABELS[self.tableType][col]]

        if field_name == "amount":
            try:
                value = float(item.text())
            except ValueError:
                print('You can only enter numbers here.')
                item.setText(item.previous)
                return
        else:
            value = str(item.text())
        item.previous = item.text()

        if field_name in ["amount", "formula"]:
            exchange = item.exchange
            signals.exchange_modified.emit(exchange, field_name, value)
        else:
            act_key = item.exchange.output.key
            signals.activity_modified.emit(act_key, field_name, value)

    def handle_double_clicks(self, row, col):
        """ handles double-click events rather than clicks... rename? """
        item = self.item(row, col)
        print("double-clicked on:", row, col, item.text())
        # double clicks ignored for these table types and item flags (until an 'exchange edit' interface is written)
        if self.tableType == "products" or self.tableType == "biosphere" or (item.flags() & QtCore.Qt.ItemIsEditable):
            return

        if hasattr(item, "exchange"):
            # open the activity of the row which was double clicked in the table
            if self.upstream:
                key = item.exchange['output']
            else:
                key = item.exchange['input']
            signals.open_activity_tab.emit(key)
            signals.add_activity_to_history.emit(key)

    def set_queryset(self, database, qs, limit=100, downstream=False):
        # todo(?): rename function: it calls sync() - which appears to do more than just setting the queryset
        # todo: use table paging rather than a hard arbitrary 'limit'. Could also increase load speed
        #  .upstream() exposes the exchanges which consume this activity.
        self.database, self.qs, self.upstream = database, qs, downstream
        self.sync(limit)

    @ABTableWidget.decorated_sync
    def sync(self, limit=100):
        """ populates an exchange table view with data about the exchanges, bios flows, and adjacent activities """
        self.ignore_changes = True
        self.setRowCount(min(len(self.qs), limit))
        self.setHorizontalHeaderLabels(self.column_labels)

        if self.upstream:
            # ideally these should not be set in the data syncing function
            # todo: refactor so that on initialisation, the 'upstream' state is known so state can be set there
            self.setDragEnabled(False)
            self.setAcceptDrops(False)
            # 'upstream' means downstream, hide the 'formula' column for this table
            self.setColumnHidden(7, True)

        # edit_flag is passed to table items which should be user-editable.
        # Default flag for cells is uneditable - which still allows cell-selection/highlight
        edit_flag = [QtCore.Qt.ItemIsEditable]

        # todo: add a setting which allows user to choose their preferred number formatting, for use in tables
        # e.g. a choice between all standard form: {0:.3e} and current choice: {:.3g}. Or more flexibility
        amount_format_string = "{:.3g}"
        for row, exc in enumerate(self.qs):
            # adj_act is not the open activity, but rather one of the activities connected adjacently via an exchange
            # When open activity is upstream of the two...
            # The adjacent activity we want to view is the output of the exchange which connects them. And vice versa
            adj_act = exc.output if self.upstream else exc.input
            if row == limit:

                break

            if self.tableType == "products":
                # headers: "Amount", "Unit", "Product", "Location", "Uncertainty"
                self.setItem(row, 0, ABTableItem(
                    amount_format_string.format(exc.get('amount')), exchange=exc, set_flags=edit_flag, color="amount"))

                self.setItem(row, 1, ABTableItem(
                    adj_act.get('unit', 'Unknown'), exchange=exc, set_flags=edit_flag, color="unit"))

                self.setItem(row, 2, ABTableItem(
                    # correct reference product name is stored in the exchange itself and not the activity
                    # adj_act.get('reference product') or adj_act.get("name") if self.upstream else
                    adj_act.get('reference product') or adj_act.get("name"),
                    exchange=exc, set_flags=edit_flag, color="reference product"))

                self.setItem(row, 3, ABTableItem(
                    exc.get("formula", ""), exchange=exc, set_flags=edit_flag))

                # self.setItem(row, 3, ABTableItem(
                #     # todo: remove? it makes no sense to show the (open) activity location...
                #     # showing exc locations (as now) makes sense. But they rarely have one...
                #     # I believe they usually implicitly inherit the location of the producing activity
                #     str(exc.get('location', '')), color="location"))

                # # todo: can both outputs and inputs of a process both have uncertainty data?
                # self.setItem(row, 3, ABTableItem(
                #     str(exc.get("uncertainty type", ""))))

            elif self.tableType == "technosphere":
                # headers: "Amount", "Unit", "Product", "Activity", "Location", "Database", "Uncertainty", "Formula"

                self.setItem(row, 0, ABTableItem(
                    amount_format_string.format(exc.get('amount')), exchange=exc, set_flags=edit_flag, color="amount"))

                self.setItem(row, 1, ABTableItem(
                    adj_act.get('unit', 'Unknown'), exchange=exc, color="unit"))

                self.setItem(row, 2, ABTableItem(  # product
                    # if statement used to show different activities for products and downstream consumers tables
                    # reference product shown, and if absent, just the name of the activity or exchange...
                    # would this produce inconsistent/unclear behaviour for users?
                    adj_act.get('reference product') or adj_act.get("name") if self.upstream else
                    exc.get('reference product') or exc.get("name"),
                    exchange=exc, color="reference product"))

                self.setItem(row, 3, ABTableItem(  # name of adjacent activity (up or downstream depending on table)
                    adj_act.get('name'), exchange=exc, color="name"))

                self.setItem(row, 4, ABTableItem(
                    str(adj_act.get('location', '')), exchange=exc, color="location"))
=======
        signals.exchanges_add.emit(keys, self.key)

    def mouseDoubleClickEvent(self, e: QtGui.QMouseEvent) -> None:
        """ Be very strict in how double click events work.
        """
        proxy = self.indexAt(e.pos())
        delegate = self.itemDelegateForColumn(proxy.column())

        # If the column we're clicking on is not view-only try and edit
        if not isinstance(delegate, ViewOnlyDelegate):
            self.doubleClicked.emit(proxy)
            # But only edit if the editTriggers contain DoubleClicked
            if self.editTriggers() & self.DoubleClicked:
                self.edit(proxy)
            return

        # No opening anything from the 'product' or 'biosphere' tables
        if self.table_name in {"product", "biosphere"}:
            return
>>>>>>> e47fa2d2

        # Grab the activity key from the exchange and open a tab
        index = self.get_source_index(proxy)
        row = self.dataframe.iloc[index.row(), ]
        key = row["exchange"]["output"] if self.downstream else row["exchange"]["input"]
        signals.open_activity_tab.emit(key)
        signals.add_activity_to_history.emit(key)


<<<<<<< HEAD
                self.setItem(row, 7, ABTableItem(
                    exc.get('formula', ''), exchange=exc, set_flags=edit_flag))
=======
class ProductExchangeTable(BaseExchangeTable):
    COLUMNS = ["Amount", "Unit", "Product"]
>>>>>>> e47fa2d2

    def __init__(self, parent=None):
        super().__init__(parent)
        self.setItemDelegateForColumn(0, FloatDelegate(self))
        self.setItemDelegateForColumn(1, StringDelegate(self))
        self.setItemDelegateForColumn(2, StringDelegate(self))
        self.setDragDropMode(QtWidgets.QTableView.DragDrop)
        self.table_name = "product"

    def create_row(self, exchange) -> (dict, object):
        row, adj_act = super().create_row(exchange)
        row.update({
            "Product": adj_act.get("reference product") or adj_act.get("name"),
        })
        return row, adj_act

    def _resize(self) -> None:
        """ Ensure the `exchange` column is hidden whenever the table is shown.
        """
        self.setColumnHidden(3, True)

    def dragEnterEvent(self, event):
        """ Accept exchanges from a technosphere database table, and the
        technosphere exchanges table.
        """
        source = event.source()
        if hasattr(source, "table_name") and source.table_name == "technosphere":
            event.accept()
        elif hasattr(source, "technosphere") and source.technosphere is True:
            event.accept()


class TechnosphereExchangeTable(BaseExchangeTable):
    COLUMNS = [
        "Amount", "Unit", "Product", "Activity", "Location", "Database",
        "Uncertainty", "Formula"
    ]

    def __init__(self, parent=None):
        super().__init__(parent)
        self.setItemDelegateForColumn(0, FloatDelegate(self))
        self.setItemDelegateForColumn(1, ViewOnlyDelegate(self))
        self.setItemDelegateForColumn(2, ViewOnlyDelegate(self))
        self.setItemDelegateForColumn(3, ViewOnlyDelegate(self))
        self.setItemDelegateForColumn(4, ViewOnlyDelegate(self))
        self.setItemDelegateForColumn(5, ViewOnlyDelegate(self))
        self.setItemDelegateForColumn(6, ViewOnlyDelegate(self))
        self.setItemDelegateForColumn(7, StringDelegate(self))
        self.setDragDropMode(QtWidgets.QTableView.DragDrop)
        self.table_name = "technosphere"
        self.drag_model = True

    def create_row(self, exchange) -> (dict, object):
        row, adj_act = super().create_row(exchange)
        row.update({
            "Product": adj_act.get("reference product") or adj_act.get("name"),
            "Activity": adj_act.get("name"),
            "Location": adj_act.get("location", "Unknown"),
            "Database": adj_act.get("database"),
            "Uncertainty": adj_act.get("uncertainty type", 0),
            "Formula": exchange.get("formula", ""),
        })
        return row, adj_act

    def _resize(self) -> None:
        """ Ensure the `exchange` column is hidden whenever the table is shown.
        """
        self.setColumnHidden(8, True)

    def dragEnterEvent(self, event):
        """ Accept exchanges from a technosphere database table, and the
        downstream exchanges table.
        """
        source = event.source()
        if isinstance(source, DownstreamExchangeTable):
            event.accept()
        elif hasattr(source, "technosphere") and source.technosphere is True:
            event.accept()

<<<<<<< HEAD
                # Yes, _exchanges_ can have both a formula and an amount, if the activity is parameterized,
                # the formula is used to calculate the amount of that specific exchange on save.
                # If the activity is not parameterized, the formula can be set but is not used
                # to calculate the amount.
                # See: https://docs.brightwaylca.org/intro.html#active-versus-passive-parameters
                self.setItem(row, 6, ABTableItem(
                    exc.get("formula", ""), exchange=exc, set_flags=edit_flag))
        self.ignore_changes = False
=======
>>>>>>> e47fa2d2

class BiosphereExchangeTable(BaseExchangeTable):
    COLUMNS = [
        "Amount", "Unit", "Flow Name", "Compartments", "Database",
        "Uncertainty", "Formula"
    ]

    def __init__(self, parent=None):
        super().__init__(parent)
        self.setItemDelegateForColumn(0, FloatDelegate(self))
        self.setItemDelegateForColumn(1, ViewOnlyDelegate(self))
        self.setItemDelegateForColumn(2, ViewOnlyDelegate(self))
        self.setItemDelegateForColumn(3, ViewOnlyDelegate(self))
        self.setItemDelegateForColumn(4, ViewOnlyDelegate(self))
        self.setItemDelegateForColumn(5, ViewOnlyDelegate(self))
        self.setItemDelegateForColumn(6, StringDelegate(self))
        self.table_name = "biosphere"
        self.setDragDropMode(QtWidgets.QTableView.DropOnly)

    def create_row(self, exchange) -> (dict, object):
        row, adj_act = super().create_row(exchange)
        row.update({
            "Flow Name": adj_act.get("name"),
            "Compartments": " - ".join(adj_act.get('categories', [])),
            "Database": adj_act.get("database"),
            "Uncertainty": adj_act.get("uncertainty type", 0),
            "Formula": exchange.get("formula"),
        })
        return row, adj_act

    def _resize(self) -> None:
        self.setColumnHidden(7, True)

    def dragEnterEvent(self, event):
        """ Only accept exchanges from a technosphere database table
        """
        source = event.source()
        if hasattr(source, "technosphere") and source.technosphere is False:
            event.accept()


class DownstreamExchangeTable(TechnosphereExchangeTable):
    """ Inherit from the `TechnosphereExchangeTable` as the downstream class is
    very similar.
    """
    def __init__(self, parent=None):
        super().__init__(parent)
        # Override the amount column to be a view-only delegate
        self.setItemDelegateForColumn(0, ViewOnlyDelegate(self))
        self.downstream = True
        self.table_name = "downstream"
        self.drag_model = True
        self.setDragDropMode(QtWidgets.QTableView.DragOnly)

    def _resize(self) -> None:
        """ Next to `exchange`, also hide the `formula` column.
        """
        self.setColumnHidden(7, True)
        self.setColumnHidden(8, True)

    def contextMenuEvent(self, a0) -> None:
        pass<|MERGE_RESOLUTION|>--- conflicted
+++ resolved
@@ -6,35 +6,6 @@
 from .views import ABDataFrameEdit, dataframe_sync
 from ..icons import qicons
 from ...signals import signals
-<<<<<<< HEAD
-from ...bwutils.commontasks import AB_names_to_bw_keys, bw_keys_to_AB_names
-
-
-class ExchangeTable(ABTableWidget):
-    """ All tables shown in the ActivityTab are instances of this class (inc. non-exchange types)
-    Differing Views and Behaviours of tables are handled based on their tableType
-    todo(?): possibly preferable to subclass for distinct table functionality, rather than conditionals in one class
-    The tables include functionalities: drag-drop, context menus, in-line value editing
-    The read-only/editable status of tables is handled in ActivityTab.set_exchange_tables_read_only()
-    Instantiated with headers but without row-data
-    Then set_queryset() called from ActivityTab with params
-    set_queryset calls Sync() to fill and format table data items
-    todo(?): the variables which are initiated as defaults then later populated in set_queryset() can be passed at init
-       Therefore this class could be simplified by removing self.qs,upstream,database defaults etc.
-    todo(?): column names determined by properties included in the activity and exchange?
-        this would mean less hard-coding of column titles and behaviour. But rather dynamic generation
-        and flexible editing based on assumptions about data types etc.
-    """
-    COLUMN_LABELS = {  # {exchangeTableName: headers}
-        "products": ["Amount", "Unit", "Product", "Formula"], #, "Location", "Uncertainty"],
-        # technosphere inputs & Downstream product-consuming activities included as "technosphere"
-        # todo(?) should the table functionality for downstream activities really be identical to technosphere inputs?
-        "technosphere": ["Amount", "Unit", "Product", "Activity", "Location", "Database", "Uncertainty", "Formula"],
-        "biosphere": ["Amount", "Unit", "Flow Name", "Compartments", "Database", "Uncertainty", "Formula"],
-    }
-    def __init__(self, parent=None, tableType=None):
-        super(ExchangeTable, self).__init__()
-=======
 from ...bwutils.commontasks import AB_names_to_bw_keys
 
 
@@ -45,7 +16,6 @@
 
     def __init__(self, parent=None):
         super().__init__(parent)
->>>>>>> e47fa2d2
         self.setDragEnabled(True)
         self.setAcceptDrops(False)
         self.setSizePolicy(QtWidgets.QSizePolicy(
@@ -172,149 +142,6 @@
         source_table = event.source()
         keys = [source_table.get_key(i) for i in source_table.selectedIndexes()]
         event.accept()
-<<<<<<< HEAD
-
-    def update_when_database_has_changed(self, database):
-        if self.database == database:
-            self.sync()
-
-    def filter_change(self, row, col):
-        """ Take inputs from the user and edit the relevant parts of the
-         database.
-
-         There are currently four possible editable fields:
-         Amount, Unit, Product and Formula
-         """
-        item = self.item(row, col)
-        if self.ignore_changes:  # todo: check or remove
-            return
-        elif item.text() == item.previous:
-            return
-        field_name = AB_names_to_bw_keys[self.COLUMN_LABELS[self.tableType][col]]
-
-        if field_name == "amount":
-            try:
-                value = float(item.text())
-            except ValueError:
-                print('You can only enter numbers here.')
-                item.setText(item.previous)
-                return
-        else:
-            value = str(item.text())
-        item.previous = item.text()
-
-        if field_name in ["amount", "formula"]:
-            exchange = item.exchange
-            signals.exchange_modified.emit(exchange, field_name, value)
-        else:
-            act_key = item.exchange.output.key
-            signals.activity_modified.emit(act_key, field_name, value)
-
-    def handle_double_clicks(self, row, col):
-        """ handles double-click events rather than clicks... rename? """
-        item = self.item(row, col)
-        print("double-clicked on:", row, col, item.text())
-        # double clicks ignored for these table types and item flags (until an 'exchange edit' interface is written)
-        if self.tableType == "products" or self.tableType == "biosphere" or (item.flags() & QtCore.Qt.ItemIsEditable):
-            return
-
-        if hasattr(item, "exchange"):
-            # open the activity of the row which was double clicked in the table
-            if self.upstream:
-                key = item.exchange['output']
-            else:
-                key = item.exchange['input']
-            signals.open_activity_tab.emit(key)
-            signals.add_activity_to_history.emit(key)
-
-    def set_queryset(self, database, qs, limit=100, downstream=False):
-        # todo(?): rename function: it calls sync() - which appears to do more than just setting the queryset
-        # todo: use table paging rather than a hard arbitrary 'limit'. Could also increase load speed
-        #  .upstream() exposes the exchanges which consume this activity.
-        self.database, self.qs, self.upstream = database, qs, downstream
-        self.sync(limit)
-
-    @ABTableWidget.decorated_sync
-    def sync(self, limit=100):
-        """ populates an exchange table view with data about the exchanges, bios flows, and adjacent activities """
-        self.ignore_changes = True
-        self.setRowCount(min(len(self.qs), limit))
-        self.setHorizontalHeaderLabels(self.column_labels)
-
-        if self.upstream:
-            # ideally these should not be set in the data syncing function
-            # todo: refactor so that on initialisation, the 'upstream' state is known so state can be set there
-            self.setDragEnabled(False)
-            self.setAcceptDrops(False)
-            # 'upstream' means downstream, hide the 'formula' column for this table
-            self.setColumnHidden(7, True)
-
-        # edit_flag is passed to table items which should be user-editable.
-        # Default flag for cells is uneditable - which still allows cell-selection/highlight
-        edit_flag = [QtCore.Qt.ItemIsEditable]
-
-        # todo: add a setting which allows user to choose their preferred number formatting, for use in tables
-        # e.g. a choice between all standard form: {0:.3e} and current choice: {:.3g}. Or more flexibility
-        amount_format_string = "{:.3g}"
-        for row, exc in enumerate(self.qs):
-            # adj_act is not the open activity, but rather one of the activities connected adjacently via an exchange
-            # When open activity is upstream of the two...
-            # The adjacent activity we want to view is the output of the exchange which connects them. And vice versa
-            adj_act = exc.output if self.upstream else exc.input
-            if row == limit:
-
-                break
-
-            if self.tableType == "products":
-                # headers: "Amount", "Unit", "Product", "Location", "Uncertainty"
-                self.setItem(row, 0, ABTableItem(
-                    amount_format_string.format(exc.get('amount')), exchange=exc, set_flags=edit_flag, color="amount"))
-
-                self.setItem(row, 1, ABTableItem(
-                    adj_act.get('unit', 'Unknown'), exchange=exc, set_flags=edit_flag, color="unit"))
-
-                self.setItem(row, 2, ABTableItem(
-                    # correct reference product name is stored in the exchange itself and not the activity
-                    # adj_act.get('reference product') or adj_act.get("name") if self.upstream else
-                    adj_act.get('reference product') or adj_act.get("name"),
-                    exchange=exc, set_flags=edit_flag, color="reference product"))
-
-                self.setItem(row, 3, ABTableItem(
-                    exc.get("formula", ""), exchange=exc, set_flags=edit_flag))
-
-                # self.setItem(row, 3, ABTableItem(
-                #     # todo: remove? it makes no sense to show the (open) activity location...
-                #     # showing exc locations (as now) makes sense. But they rarely have one...
-                #     # I believe they usually implicitly inherit the location of the producing activity
-                #     str(exc.get('location', '')), color="location"))
-
-                # # todo: can both outputs and inputs of a process both have uncertainty data?
-                # self.setItem(row, 3, ABTableItem(
-                #     str(exc.get("uncertainty type", ""))))
-
-            elif self.tableType == "technosphere":
-                # headers: "Amount", "Unit", "Product", "Activity", "Location", "Database", "Uncertainty", "Formula"
-
-                self.setItem(row, 0, ABTableItem(
-                    amount_format_string.format(exc.get('amount')), exchange=exc, set_flags=edit_flag, color="amount"))
-
-                self.setItem(row, 1, ABTableItem(
-                    adj_act.get('unit', 'Unknown'), exchange=exc, color="unit"))
-
-                self.setItem(row, 2, ABTableItem(  # product
-                    # if statement used to show different activities for products and downstream consumers tables
-                    # reference product shown, and if absent, just the name of the activity or exchange...
-                    # would this produce inconsistent/unclear behaviour for users?
-                    adj_act.get('reference product') or adj_act.get("name") if self.upstream else
-                    exc.get('reference product') or exc.get("name"),
-                    exchange=exc, color="reference product"))
-
-                self.setItem(row, 3, ABTableItem(  # name of adjacent activity (up or downstream depending on table)
-                    adj_act.get('name'), exchange=exc, color="name"))
-
-                self.setItem(row, 4, ABTableItem(
-                    str(adj_act.get('location', '')), exchange=exc, color="location"))
-=======
         signals.exchanges_add.emit(keys, self.key)
 
     def mouseDoubleClickEvent(self, e: QtGui.QMouseEvent) -> None:
@@ -334,7 +161,6 @@
         # No opening anything from the 'product' or 'biosphere' tables
         if self.table_name in {"product", "biosphere"}:
             return
->>>>>>> e47fa2d2
 
         # Grab the activity key from the exchange and open a tab
         index = self.get_source_index(proxy)
@@ -344,13 +170,8 @@
         signals.add_activity_to_history.emit(key)
 
 
-<<<<<<< HEAD
-                self.setItem(row, 7, ABTableItem(
-                    exc.get('formula', ''), exchange=exc, set_flags=edit_flag))
-=======
 class ProductExchangeTable(BaseExchangeTable):
     COLUMNS = ["Amount", "Unit", "Product"]
->>>>>>> e47fa2d2
 
     def __init__(self, parent=None):
         super().__init__(parent)
@@ -430,17 +251,6 @@
         elif hasattr(source, "technosphere") and source.technosphere is True:
             event.accept()
 
-<<<<<<< HEAD
-                # Yes, _exchanges_ can have both a formula and an amount, if the activity is parameterized,
-                # the formula is used to calculate the amount of that specific exchange on save.
-                # If the activity is not parameterized, the formula can be set but is not used
-                # to calculate the amount.
-                # See: https://docs.brightwaylca.org/intro.html#active-versus-passive-parameters
-                self.setItem(row, 6, ABTableItem(
-                    exc.get("formula", ""), exchange=exc, set_flags=edit_flag))
-        self.ignore_changes = False
-=======
->>>>>>> e47fa2d2
 
 class BiosphereExchangeTable(BaseExchangeTable):
     COLUMNS = [
