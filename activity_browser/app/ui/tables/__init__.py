# -*- coding: utf-8 -*-
from .activity import (BiosphereExchangeTable, DownstreamExchangeTable,
                       ProductExchangeTable, TechnosphereExchangeTable)
from .history import ActivitiesHistoryTable
from .impact_categories import CFTable, MethodsTable
from .inventory import ActivitiesBiosphereTable, DatabasesTable
from .lca_results import ContributionTable, InventoryTable, LCAResultsTable
from .LCA_setup import CSActivityTable, CSList, CSMethodsTable
<<<<<<< HEAD
from .parameters import (ActivityParameterTable, DataBaseParameterTable,
                         ExchangesTable, ProjectParameterTable)
from .projects import ProjectListWidget, ProjectTable
=======
from .projects import ProjectListWidget
>>>>>>> e47fa2d2
<|MERGE_RESOLUTION|>--- conflicted
+++ resolved
@@ -6,10 +6,6 @@
 from .inventory import ActivitiesBiosphereTable, DatabasesTable
 from .lca_results import ContributionTable, InventoryTable, LCAResultsTable
 from .LCA_setup import CSActivityTable, CSList, CSMethodsTable
-<<<<<<< HEAD
 from .parameters import (ActivityParameterTable, DataBaseParameterTable,
                          ExchangesTable, ProjectParameterTable)
-from .projects import ProjectListWidget, ProjectTable
-=======
-from .projects import ProjectListWidget
->>>>>>> e47fa2d2
+from .projects import ProjectListWidget