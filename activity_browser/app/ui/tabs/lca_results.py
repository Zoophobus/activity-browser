# -*- coding: utf-8 -*-
from PyQt5 import QtWidgets

from ..style import horizontal_line, header
from ..tables import LCAResultsTable
from ..graphics import (
    CorrelationPlot,
    LCAResultsPlot,
    ProcessContributionPlot,
    ElementaryFlowContributionPlot
)
from ...bwutils.multilca import MLCA
from ...bwutils import commontasks as bc
from ...signals import signals

from PyQt5.QtWidgets import QTabWidget, QVBoxLayout, QScrollArea


class ImpactAssessmentTab(QtWidgets.QWidget):
    def __init__(self, parent):
        super(ImpactAssessmentTab, self).__init__(parent)
        self.panel = parent  # e.g. right panel
        self.setVisible(False)
        self.visible = False

        # Comboboxes
        self.combo_process_cont_methods = QtWidgets.QComboBox()
        self.combo_process_cont_methods.scroll = False
        self.combo_flow_cont_methods = QtWidgets.QComboBox()
        self.combo_flow_cont_methods.scroll = False

        # Plots & Table
        self.results_plot = LCAResultsPlot(self)
        self.correlation_plot = CorrelationPlot(self)
        self.process_contribution_plot = ProcessContributionPlot(self)
        self.elementary_flow_contribution_plot = ElementaryFlowContributionPlot(self)
        self.results_table = LCAResultsTable()

        # Buttons
        self.to_clipboard_button = QtWidgets.QPushButton('Copy')
        self.to_csv_button = QtWidgets.QPushButton('.csv')
        self.to_excel_button = QtWidgets.QPushButton('Excel')

        self.to_png_button = QtWidgets.QPushButton('png')
        self.to_svg_button = QtWidgets.QPushButton('svg')

        self.button_area = QtWidgets.QScrollArea()
        self.button_widget = QtWidgets.QWidget()
        self.button_widget_layout = QtWidgets.QVBoxLayout()

        self.button_widget.setLayout(self.button_widget_layout)
        self.button_area.setWidget(self.button_widget)
        self.button_area.setWidgetResizable(True)
        self.button_area.setFixedHeight(44)  # This is ugly, how do we make this automatic?
        self.layout = QtWidgets.QVBoxLayout()

        # Generate layout & Connect
        self.make_layout()
        self.setLayout(self.layout)

        self.connect_signals()

    def connect_signals(self):
        signals.project_selected.connect(self.remove_tab)
        signals.lca_calculation.connect(self.calculate)
        self.combo_process_cont_methods.currentTextChanged.connect(
            lambda name: self.get_process_contribution(method=name))
        self.combo_flow_cont_methods.currentTextChanged.connect(
            lambda name: self.get_flow_contribution(method=name))
        self.to_clipboard_button.clicked.connect(self.results_table.to_clipboard)
        self.to_csv_button.clicked.connect(self.results_table.to_csv)
        self.to_excel_button.clicked.connect(self.results_table.to_excel)
        self.to_png_button.clicked.connect(self.results_plot.to_png)
        self.to_svg_button.clicked.connect(self.results_plot.to_svg)

    def createtab(self, Tabname, Widgets):
        Tabname.layout = QVBoxLayout()
        self.tabscroll = QtWidgets.QScrollArea()
        header_height = 17
        Widgets[0].setFixedHeight(header_height)
        if len(Widgets) == 8:
            Widgets[3].setFixedHeight(header_height)
            Widgets[6].setFixedHeight(header_height)

        self.group = QVBoxLayout()
        for i in Widgets:
            self.group.addWidget(i)
        self.tabwidget = QtWidgets.QGroupBox()
        self.tabwidget.setLayout(self.group)
        self.tabscroll.setWidget(self.tabwidget)
        self.tabscroll.setWidgetResizable(True)

        Tabname.layout.addWidget(self.tabscroll)
        Tabname.setLayout(Tabname.layout)
        return ()

    def make_layout(self):
    # TO-DO: get buttons out of the Q(H/V?)box

        # Initialize tabs as layouts
        self.tabs = QTabWidget()
        self.tabs.setTabShape(1)  # Triangular-shaped Tabs
        self.tabs.setTabPosition(1)  # South-facing Tabs
        self.tab1 = QScrollArea()
        self.tab2 = QScrollArea()
        self.tab3 = QScrollArea()
        self.tab4 = QScrollArea()

        # Add tabs
        self.tabs.addTab(self.tab1, "LCIA Results")
        self.tabs.addTab(self.tab2, "Process Contributions")
        self.tabs.addTab(self.tab3, "Elementary Flow Contributions")
        self.tabs.addTab(self.tab4, "Correlations")

        # Create export buttons
        self.buttons = QtWidgets.QHBoxLayout()
        self.buttons.addWidget(self.to_clipboard_button)
        self.buttons.addWidget(self.to_csv_button)
        self.buttons.addWidget(self.to_excel_button)
        self.buttons.addWidget(self.to_png_button)
        self.buttons.addWidget(self.to_svg_button)
        self.buttons.addStretch()

        self.button_widget_layout.addLayout(self.buttons)

        # Create first tab
        self.createtab(self.tab1, [header("LCA Scores Plot:"), horizontal_line(), self.results_plot, \
                                    header("LCA Scores Table:"), self.results_table, horizontal_line(), \
                                    header("Export"), self.button_area])

        # Create second tab
<<<<<<< HEAD
        self.createtab(self.tab2, [header("Process Contributions:"), horizontal_line(), self.combo_LCIA_methods, \
                                    self.process_contribution_plot, header("\n\n\n\n")])
=======
        self.createtab(self.tab2, [header("Process Contributions:"), horizontal_line(), self.combo_process_cont_methods, \
                                    self.process_contribution_plot])
>>>>>>> aad4d1b3

        # Create third tab
        self.createtab(self.tab3, [header("Elementary Flow Contributions:"), horizontal_line(),self.combo_flow_cont_methods, \
                                   self.elementary_flow_contribution_plot])

        # Create fourth tab
        self.createtab(self.tab4, [header("LCA Scores Correlation:"), horizontal_line(), self.correlation_plot])

        # Add tabs to widget
        self.layout.addWidget(self.tabs)

    def add_tab(self):
        if not self.visible:
            self.visible = True
            self.panel.addTab(self, "LCA results")
        self.panel.select_tab(self)  # put tab to front after LCA calculation

    def remove_tab(self):
        if self.visible:
            self.visible = False
            self.panel.removeTab(self.panel.indexOf(self))

    def calculate(self, name):
        # LCA Results Analysis: (ideas to implement)
        # - LCA score: Barchart (choice LCIA method)
        # - Contribution Analysis (choice process, LCIA method;
        #   THEN BY process, product, geography, ISIC sector)
        #   ALSO: Type of graph: Barchart, Treemap, Piechart, Worldmap (for geo)
        #   CUTOFF
        # - Uncertainties: Monte Carlo, Latin-Hypercube

        # Multi-LCA calculation
        self.mlca = MLCA(name)
        single_lca = len(self.mlca.func_units) == 1
        single_method = len(self.mlca.methods) == 1

        # update process and elementary flow contribution combo boxes
        self.dict_LCIA_methods_str_tuples = bc.get_LCIA_method_name_dict(self.mlca.methods)

        self.combo_process_cont_methods.clear()
        self.combo_flow_cont_methods.clear()
        self.combo_process_cont_methods.insertItems(0, self.dict_LCIA_methods_str_tuples.keys())
        self.combo_flow_cont_methods.insertItems(0, self.dict_LCIA_methods_str_tuples.keys())
        if not single_method:
            self.combo_process_cont_methods.setVisible(True)
            self.combo_flow_cont_methods.setVisible(True)
        else:
            self.combo_process_cont_methods.setVisible(False)
            self.combo_flow_cont_methods.setVisible(False)

        # PLOTS & TABLES

        # LCA Results Plot
        self.results_plot.plot(self.mlca)
        if not single_lca:
            self.results_plot.setVisible(True)
        else:
            self.results_plot.setVisible(False)

        # Contribution Analysis
        # is plotted by the combobox signal

        # Correlation Plot
        if not single_lca:
            labels = [str(x + 1) for x in range(len(self.mlca.func_units))]
            self.correlation_plot.plot(self.mlca, labels)
            self.correlation_plot.setVisible(True)
        else:
            self.correlation_plot.setVisible(False)

        # LCA results table
        self.results_table.sync(self.mlca)

        self.add_tab()

    def get_process_contribution(self, method=None):
        if not method:
            method = next(iter(self.mlca.method_dict.keys()))
        else:
            method = self.dict_LCIA_methods_str_tuples[method]

        self.process_contribution_plot.plot(self.mlca, method=method)

    def get_flow_contribution(self, method=None):
        if not method:
            method = next(iter(self.mlca.method_dict.keys()))
        else:
            method = self.dict_LCIA_methods_str_tuples[method]

        self.elementary_flow_contribution_plot.plot(self.mlca, method=method)<|MERGE_RESOLUTION|>--- conflicted
+++ resolved
@@ -129,13 +129,8 @@
                                     header("Export"), self.button_area])
 
         # Create second tab
-<<<<<<< HEAD
-        self.createtab(self.tab2, [header("Process Contributions:"), horizontal_line(), self.combo_LCIA_methods, \
-                                    self.process_contribution_plot, header("\n\n\n\n")])
-=======
         self.createtab(self.tab2, [header("Process Contributions:"), horizontal_line(), self.combo_process_cont_methods, \
                                     self.process_contribution_plot])
->>>>>>> aad4d1b3
 
         # Create third tab
         self.createtab(self.tab3, [header("Elementary Flow Contributions:"), horizontal_line(),self.combo_flow_cont_methods, \
