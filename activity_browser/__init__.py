# -*- coding: utf-8 -*-
import os
import sys
import traceback

from PySide2.QtCore import QSysInfo, __version__ as qt_version
from PySide2.QtWidgets import QApplication

import chromedriver_binary  # required to add chrome driver path in environment PATH variable

from .application import Application
from .info import __version__

# https://bugreports.qt.io/browse/QTBUG-87014
# https://bugreports.qt.io/browse/QTBUG-85546
# https://github.com/mapeditor/tiled/issues/2845
# https://doc.qt.io/qt-5/qoperatingsystemversion.html#MacOSBigSur-var
<<<<<<< HEAD
if QSysInfo.productType() == "osx" and (
        QSysInfo.productVersion() == "10.16" or QSysInfo.productVersion() == "11.0"
):
    os.environ["QT_MAC_WANTS_LAYER"] = "1"
    os.environ["QTWEBENGINE_CHROMIUM_FLAGS"] = "--disable-gpu"
    print("Warning! The currently used version of Qt cannot properly handle BigSur yet.")
=======
if QSysInfo.productType() == "osx":
    supported = {'10.10', '10.11', '10.12', '10.13', '10.14', '10.15'}
    if QSysInfo.productVersion() not in supported:
        os.environ["QT_MAC_WANTS_LAYER"] = "1"
        os.environ["QTWEBENGINE_CHROMIUM_FLAGS"] = "--disable-gpu"
        print("Info: GPU hardware acceleration disabled")
>>>>>>> 47db84b7


def run_activity_browser():
    qapp = QApplication(sys.argv)
    # qapp.setFont(default_font)
    application = Application()
    application.show()
    print("Qt Version:", qt_version)

    def exception_hook(*args):
        print(''.join(traceback.format_exception(*args)))

    sys.excepthook = exception_hook

    sys.exit(qapp.exec_())<|MERGE_RESOLUTION|>--- conflicted
+++ resolved
@@ -15,21 +15,13 @@
 # https://bugreports.qt.io/browse/QTBUG-85546
 # https://github.com/mapeditor/tiled/issues/2845
 # https://doc.qt.io/qt-5/qoperatingsystemversion.html#MacOSBigSur-var
-<<<<<<< HEAD
 if QSysInfo.productType() == "osx" and (
         QSysInfo.productVersion() == "10.16" or QSysInfo.productVersion() == "11.0"
 ):
     os.environ["QT_MAC_WANTS_LAYER"] = "1"
     os.environ["QTWEBENGINE_CHROMIUM_FLAGS"] = "--disable-gpu"
     print("Warning! The currently used version of Qt cannot properly handle BigSur yet.")
-=======
-if QSysInfo.productType() == "osx":
-    supported = {'10.10', '10.11', '10.12', '10.13', '10.14', '10.15'}
-    if QSysInfo.productVersion() not in supported:
-        os.environ["QT_MAC_WANTS_LAYER"] = "1"
-        os.environ["QTWEBENGINE_CHROMIUM_FLAGS"] = "--disable-gpu"
-        print("Info: GPU hardware acceleration disabled")
->>>>>>> 47db84b7
+
 
 
 def run_activity_browser():
