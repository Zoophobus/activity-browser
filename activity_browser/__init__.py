--- conflicted
+++ resolved
@@ -29,16 +29,6 @@
     qapp = QApplication(sys.argv)
 
     # qapp.setFont(default_font)
-<<<<<<< HEAD
-    qapp.setStyleSheet(
-        '''
-            * { background-color: #f0f0f0; color #101010}
-            QWidget>QWidget>QWidget>QWidget>QWidget>QWidget { background-color: #FFFFFF; color: #101010 }
-            QWidget>QTableView { background-color: #FFFFFF; color: #101010 }
-            QWidget>QTableWidget { background-color: #FFFFFF; color: #101010 } 
-        '''
-    )
-=======
 #    qapp.setStyleSheet(
 #        '''
 #            * { background-color: #f0f0f0; color #101010}
@@ -47,7 +37,6 @@
 #            QWidget>QTableWidget { background-color: #FFFFFF; color: #101010 }
 #        '''
 #    )
->>>>>>> 527132bb
     application = Application()
     application.show()
     print("Qt Version:", qt_version)
