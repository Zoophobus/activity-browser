--- conflicted
+++ resolved
@@ -9,12 +9,8 @@
 from .application import Application
 from .info import __version__
 from .plugin import Plugin
-<<<<<<< HEAD
-from .logger import log
-=======
 import logging
 from .logger import ABHandler
->>>>>>> f8f10c6b
 
 logger = logging.getLogger('ab_logs')
 log = ABHandler.setup_with_logger(logger, __name__)
