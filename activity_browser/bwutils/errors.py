# -*- coding: utf-8 -*-


class ABError(Exception):
    """To be used as a generic Activity-Browser Error that will not lead to the AB crashing out"""


class ABWarning(Warning):
    """To be used as a generic Activity-Browser Warning"""

class ImportCanceledError(ABError):
    """Import of data was cancelled by the user."""
    pass


class LinkingFailed(ABError):
    """Unlinked exchanges remain after relinking."""
    pass


class IncompatibleDatabaseNamingError(ABError):
    """Database and keys do not match."""
    pass


class ActivityProductionValueError(ABError):
    """Production value for an activity == 0"""
    pass


class InvalidSDFEntryValue(ABError):
    """NA values found for data type that cannot hold \"NA\"."""
    pass


class ExchangeErrorValues(ABError):
    """In Brightway2 if there is an error in an exchange calculation the 'amount' field is not available for the
        Exchange"""
    pass


<<<<<<< HEAD
=======
class ScenarioExchangeError(ABError):
    """In the AB we require the exchanges from the scenario file to be mappable to the databases. If this is not the
        case we MUST throw an error."""
    pass


>>>>>>> 66b9bd90
class ReferenceFlowValueError(ABWarning):
    """While a user can technically perform a calculation with the reference flows all set to 0, such a calculation
     makes no logical sense and will lead to downstream errors (due to 0 results)."""
    pass


class DuplicatedScenarioExchangeWarning(ABWarning):
    """Will warn the user that a loaded scenario table contains duplicate exchanges. Only the last added exchange value
    will be used."""
    pass

class CriticalCalculationError(ABError):
    """Should be raised if some action during the running of the calculation causes a critical Exception that will fail
    the calculation. This is intended to be used with a Popup warning system that catches the original exception."""


class CriticalScenarioExtensionError(ABError):
    """Should be raised when combinging multiple scenario files by extension leads to zero scenario columns. Due to no
<<<<<<< HEAD
    scenario columns being found in common between the scenario files."""
=======
    scenario columns being found in common between the scenario files."""

>>>>>>> 66b9bd90
<|MERGE_RESOLUTION|>--- conflicted
+++ resolved
@@ -39,15 +39,12 @@
     pass
 
 
-<<<<<<< HEAD
-=======
 class ScenarioExchangeError(ABError):
     """In the AB we require the exchanges from the scenario file to be mappable to the databases. If this is not the
         case we MUST throw an error."""
     pass
 
 
->>>>>>> 66b9bd90
 class ReferenceFlowValueError(ABWarning):
     """While a user can technically perform a calculation with the reference flows all set to 0, such a calculation
      makes no logical sense and will lead to downstream errors (due to 0 results)."""
@@ -66,9 +63,4 @@
 
 class CriticalScenarioExtensionError(ABError):
     """Should be raised when combinging multiple scenario files by extension leads to zero scenario columns. Due to no
-<<<<<<< HEAD
-    scenario columns being found in common between the scenario files."""
-=======
-    scenario columns being found in common between the scenario files."""
-
->>>>>>> 66b9bd90
+    scenario columns being found in common between the scenario files."""