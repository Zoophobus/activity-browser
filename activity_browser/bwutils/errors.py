--- conflicted
+++ resolved
@@ -39,11 +39,7 @@
     pass
 
 
-<<<<<<< HEAD
-class ReferenceFlowValueWarning(Warning):
-=======
-class ReferenceFlowValueError(ABWarning):
->>>>>>> d48660db
+class ReferenceFlowValueWarning(ABWarning):
     """While a user can technically perform a calculation with the reference flows all set to 0, such a calculation
      makes no logical sense and will lead to downstream errors (due to 0 results)."""
     pass
