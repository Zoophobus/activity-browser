# -*- coding: utf-8 -*-
from PySide2.QtWidgets import QMessageBox, QApplication

from ..bwutils import (
    Contributions, MonteCarloLCA, MLCA,
    SuperstructureContributions, SuperstructureMLCA,
)
from bw2calc.errors import BW2CalcError
<<<<<<< HEAD
=======
from .errors import UnlinkableScenarioExchangeError
import brightway2 as bw
>>>>>>> 9f37eb80

# TODO Identify what are the issues with the data classes used in the calculation setup.
# TODO [parent, for loop - like structure] Identify what the problems are with the issue?
# TODO If the problem can't be directly resolved, what are the issues?
# TODO ...
from .errors import CriticalCalculationError

def do_LCA_calculations(data: dict):
    """Perform the MLCA calculation."""
    cs_name = data.get('cs_name', 'new calculation')
    calculation_type = data.get('calculation_type', 'simple')

    if calculation_type == 'simple':
        try:
            mlca = MLCA(cs_name)
            contributions = Contributions(mlca)
        except KeyError as e:
            raise BW2CalcError("LCA Failed", str(e)).with_traceback(e.__traceback__)
    elif calculation_type == 'scenario':
        try:
            df = data.get('data')
            mlca = SuperstructureMLCA(cs_name, df)
            contributions = SuperstructureContributions(mlca)
        except AssertionError as e:
            # This occurs if the superstructure itself detects something is wrong.
            QApplication.restoreOverrideCursor()
            raise BW2CalcError("Scenario LCA failed.", str(e)).with_traceback(e.__traceback__)
        except ValueError as e:
            # This occurs if the LCA matrix does not contain any of the
            # exchanges mentioned in the superstructure data.
            QApplication.restoreOverrideCursor()
            raise BW2CalcError(
                "Scenario LCA failed.",
                "Constructed LCA matrix does not contain any exchanges from the superstructure"
            ).with_traceback(e.__traceback__)
        except KeyError as e:
            QApplication.restoreOverrideCursor()
            raise BW2CalcError("LCA Failed", str(e)).with_traceback(e.__traceback__)
        except CriticalCalculationError as e:
            QApplication.restoreOverrideCursor()
            raise Exception(e)
        except UnlinkableScenarioExchangeError as e:
            QApplication.restoreOverrideCursor()
            raise CriticalCalculationError
    else:
        print('Calculation type must be: simple or scenario. Given:', cs_name)
        raise ValueError

    mlca.calculate()
    mc = MonteCarloLCA(cs_name)

    return mlca, contributions, mc<|MERGE_RESOLUTION|>--- conflicted
+++ resolved
@@ -6,17 +6,10 @@
     SuperstructureContributions, SuperstructureMLCA,
 )
 from bw2calc.errors import BW2CalcError
-<<<<<<< HEAD
-=======
-from .errors import UnlinkableScenarioExchangeError
+from .errors import UnlinkableScenarioExchangeError, CriticalCalculationError
 import brightway2 as bw
->>>>>>> 9f37eb80
 
-# TODO Identify what are the issues with the data classes used in the calculation setup.
-# TODO [parent, for loop - like structure] Identify what the problems are with the issue?
-# TODO If the problem can't be directly resolved, what are the issues?
-# TODO ...
-from .errors import CriticalCalculationError
+
 
 def do_LCA_calculations(data: dict):
     """Perform the MLCA calculation."""
