# -*- coding: utf-8 -*-
from PySide2.QtWidgets import QMessageBox, QApplication

from ..bwutils import (
    Contributions, MonteCarloLCA, MLCA,
    SuperstructureContributions, SuperstructureMLCA,
)
from bw2calc.errors import BW2CalcError
<<<<<<< HEAD
from ..logger import log
=======

import logging
from activity_browser.logger import ABHandler

logger = logging.getLogger('ab_logs')
log = ABHandler.setup_with_logger(logger, __name__)

>>>>>>> f8f10c6b

def do_LCA_calculations(data: dict):
    """Perform the MLCA calculation."""
    cs_name = data.get('cs_name', 'new calculation')
    calculation_type = data.get('calculation_type', 'simple')

    if calculation_type == 'simple':
        try:
            mlca = MLCA(cs_name)
            contributions = Contributions(mlca)
        except KeyError as e:
            raise BW2CalcError("LCA Failed", str(e)).with_traceback(e.__traceback__)
    elif calculation_type == 'scenario':
        try:
            df = data.get('data')
            mlca = SuperstructureMLCA(cs_name, df)
            contributions = SuperstructureContributions(mlca)
        except AssertionError as e:
            # This occurs if the superstructure itself detects something is wrong.
            raise BW2CalcError("Scenario LCA failed.", str(e)).with_traceback(e.__traceback__)
        except ValueError as e:
            # This occurs if the LCA matrix does not contain any of the
            # exchanges mentioned in the superstructure data.
            raise BW2CalcError(
                "Scenario LCA failed.",
                "Constructed LCA matrix does not contain any exchanges from the superstructure"
            ).with_traceback(e.__traceback__)
        except KeyError as e:
            raise BW2CalcError("LCA Failed", str(e)).with_traceback(e.__traceback__)
    else:
        log.error('Calculation type must be: simple or scenario. Given:', cs_name)
        raise ValueError

    mlca.calculate()
    mc = MonteCarloLCA(cs_name)

    return mlca, contributions, mc<|MERGE_RESOLUTION|>--- conflicted
+++ resolved
@@ -6,9 +6,6 @@
     SuperstructureContributions, SuperstructureMLCA,
 )
 from bw2calc.errors import BW2CalcError
-<<<<<<< HEAD
-from ..logger import log
-=======
 
 import logging
 from activity_browser.logger import ABHandler
@@ -16,7 +13,6 @@
 logger = logging.getLogger('ab_logs')
 log = ABHandler.setup_with_logger(logger, __name__)
 
->>>>>>> f8f10c6b
 
 def do_LCA_calculations(data: dict):
     """Perform the MLCA calculation."""
