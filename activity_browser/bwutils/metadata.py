# -*- coding: utf-8 -*-
import brightway2 as bw
from bw2data.errors import UnknownObject
from bw2data.backends.peewee import ActivityDataset
import pandas as pd
import numpy as np

from .commontasks import count_database_records
<<<<<<< HEAD
from ..logger import log
=======

import logging
from activity_browser.logger import ABHandler

logger = logging.getLogger('ab_logs')
log = ABHandler.setup_with_logger(logger, __name__)
>>>>>>> f8f10c6b

# todo: extend store over several projects

def list_to_tuple(x) -> tuple:
    return tuple(x) if isinstance(x, list) else x


class MetaDataStore(object):
    """A container for technosphere and biosphere metadata during an AB session.

    This is to prevent multiple time-expensive repetitions such as the code
    below at various places throughout the AB:

    .. code-block:: python
        meta_data = list()  # or whatever container
        for ds in bw.Database(name):
            meta_data.append([ds[field] for field in fields])

    Instead, this data store features a dataframe that contains all metadata
    and can be indexed by (activity or biosphere key).
    The columns feature the metadata.

    Properties
    ----------
    index

    """
    def __init__(self):
        self.dataframe = pd.DataFrame()
        self.databases = set()

    def add_metadata(self, db_names_list: list) -> None:
        """"Include data from the brightway databases.

        Get metadata in form of a Pandas DataFrame for biosphere and
        technosphere databases for tables and additional aggregation.

        Parameters
        ----------
        db_names_list : list
            Contains the names of all databases to add to the MetaDataStore

        Raises
        ------
        ValueError
            If a database name does not exist in `brightway.databases`

        """
        new = set(db_names_list).difference(self.databases)
        if not new:
            return

        dfs = list()
        dfs.append(self.dataframe)
        log.info('Current shape and databases in the MetaDataStore:', self.dataframe.shape, self.databases)
        for db_name in new:
            if db_name not in bw.databases:
                raise ValueError('This database does not exist:', db_name)

            log.info('Adding:', db_name)
            self.databases.add(db_name)

            # make a temporary DataFrame and index it by ('database', 'code') (like all brightway activities)
            df = pd.DataFrame(bw.Database(db_name))
            df["key"] = df.loc[:, ["database", "code"]].apply(tuple, axis=1)
            df.index = pd.MultiIndex.from_tuples(df["key"])

            # add unpacked classifications columns if classifications are present
            if "classifications" in df.columns:
                # Options for reading classification systems from ecoinvent databases are
                # - ISIC rev.4 ecoinvent
                # - CPC
                # - EcoSpold01Categories
                # To show these columns in `ActivitiesBiosphereModel`,
                # add them to `self.act_fields` there and `systems` below
                systems = ["ISIC rev.4 ecoinvent"]
                df = self.unpack_classifications(df, systems)

            # In a new 'biosphere3' database, some categories values are lists
            if "categories" in df.columns:
                df["categories"] = df.loc[:, "categories"].apply(list_to_tuple)

            dfs.append(df)

        # add this metadata to already existing metadata
        self.dataframe = pd.concat(dfs, sort=False)
        self.dataframe.replace(np.nan, '', regex=True, inplace=True)  # replace 'nan' values with emtpy string
        # print('Dimensions of the Metadata:', self.dataframe.shape)

    def update_metadata(self, key: tuple) -> None:
        """Update metadata when an activity has changed.

        Three situations:
        1. An activity has been deleted.
        2. Activity data has been modified.
        3. An activity has been added.

        Parameters
        ----------
        key : tuple
            The specific activity to update in the MetaDataStore
        """
        try:
            act = bw.get_activity(key)  # if this does not work, it has been deleted (see except:).
        except (UnknownObject, ActivityDataset.DoesNotExist):
            # Situation 1: activity has been deleted (metadata needs to be deleted)
            log.warning('Deleting activity from metadata:', key)
            self.dataframe.drop(key, inplace=True)
            # print('Dimensions of the Metadata:', self.dataframe.shape)
            return

        db = key[0]
        if db not in self.databases:
            # print('Database has not been added to metadata.')
            self.add_metadata([db])
        else:
            if key in self.dataframe.index:  # Situation 2: activity has been modified (metadata needs to be updated)
                log.info('Updating activity in metadata: ', act, key)
                for col in self.dataframe.columns:
                    self.dataframe.at[key, col] = act.get(col, '')
                self.dataframe.at[key, 'key'] = act.key

            else:  # Situation 3: Activity has been added to database (metadata needs to be generated)
                log.info('Adding activity to metadata:', act, key)
                df_new = pd.DataFrame([act.as_dict()], index=pd.MultiIndex.from_tuples([act.key]))
                df_new['key'] = [act.key]
                self.dataframe = pd.concat([self.dataframe, df_new], sort=False)
                self.dataframe.replace(np.nan, '', regex=True, inplace=True)  # replace 'nan' values with emtpy string
            # print('Dimensions of the Metadata:', self.dataframe.shape)

    def reset_metadata(self) -> None:
        """Deletes metadata when the project is changed."""
        # todo: metadata could be collected across projects...
        log.info('Reset metadata.')
        self.dataframe = pd.DataFrame()
        self.databases = set()

    def get_existing_fields(self, field_list: list) -> list:
        """Return a list of fieldnames that exist in the current dataframe.
        """
        return [fn for fn in field_list if fn in self.dataframe.columns]

    def get_metadata(self, keys: list, columns: list) -> pd.DataFrame:
        """Return a slice of the dataframe matching row and column identifiers.

        NOTE: https://pandas.pydata.org/pandas-docs/stable/user_guide/indexing.html#deprecate-loc-reindex-listlike
        From pandas version 1.0 and onwards, attempting to select a column
        with all NaN values will fail with a KeyError.
        """
        df = self.dataframe.loc[pd.IndexSlice[keys], :]
        return df.reindex(columns, axis="columns")

    def get_database_metadata(self, db_name: str) -> pd.DataFrame:
        """Return a slice of the dataframe matching the database.

        If the database does not exist in the metadata, attempt to add it.

        Parameters
        ----------
        db_name : str
            Name of the database to be retrieved

        Returns
        -------
        pd.DataFrame
            Slice of the metadata matching the database name

        """
        if db_name not in self.databases:
            if count_database_records(db_name) == 0:
                return pd.DataFrame()
            self.add_metadata([db_name])
        return self.dataframe.loc[self.dataframe['database'] == db_name]

    @property
    def index(self):
        """Returns the (multi-) index of the MetaDataStore.

        This allows us to 'hide' the dataframe object in de AB_metadata
        """
        return self.dataframe.index

    def get_locations(self, db_name: str) -> set:
        """ Returns a set of locations for the given database name.
        """
        data = self.get_database_metadata(db_name)
        if "location" not in data.columns:
            return set()
        locations = data["location"].unique()
        return set(locations[locations != ""])

    def get_units(self, db_name: str) -> set:
        """ Returns a set of units for the given database name.
        """
        data = self.get_database_metadata(db_name)
        if "unit" not in data.columns:
            return set()
        units = data["unit"].unique()
        return set(units[units != ""])

    def print_convenience_information(self, db_name: str) -> None:
        """ Reports how many unique locations and units the database has.
        """
        log.info("{} unique locations and {} unique units in {}".format(
            len(self.get_locations(db_name)), len(self.get_units(db_name)),
            db_name
        ))

    def unpack_classifications(self, df: pd.DataFrame, systems: list) -> pd.DataFrame:
        """Unpack classifications column to a new column for every classification system in 'systems'.

        Will return dataframe with added column.
        """
        def unpacker(classifications: list, system: str) -> list:
            """Iterate over all 'c' lists in 'classifications'
            and add those matching 'system' to list 'x', when no matches, add empty string.
            If 'c' is not a list, add empty string.

            Always returns a list 'x' where len(x) == len(classifications).

            Testing showed that converting to list and doing the checks on a list is ~5x faster than keeping
            data in DF and using a df.apply() function, we we do this now (difference was ~0.4s vs ~2s).
            """
            x = []
            for c in classifications:
                cls = ''
                if type(c) != list:
                    x.append(cls)
                    continue
                for s in c:
                    if s[0] == system:
                        cls = s[1]
                x.append(cls)
            return x

        classifications = list(df['classifications'].values)
        system_cols = []
        for system in systems:
            system_cols.append(unpacker(classifications, system))
        # creating the DF rotated is easier so we do that and then transpose
        unpacked = pd.DataFrame(system_cols, columns=df.index, index=systems).T

        # Finally, merge the df with the new unpacked df using indexes
        df = pd.merge(
            df, unpacked, how='inner', left_index=True,
            right_index=True, sort=False
        )

        return df


AB_metadata = MetaDataStore()<|MERGE_RESOLUTION|>--- conflicted
+++ resolved
@@ -6,16 +6,12 @@
 import numpy as np
 
 from .commontasks import count_database_records
-<<<<<<< HEAD
-from ..logger import log
-=======
 
 import logging
 from activity_browser.logger import ABHandler
 
 logger = logging.getLogger('ab_logs')
 log = ABHandler.setup_with_logger(logger, __name__)
->>>>>>> f8f10c6b
 
 # todo: extend store over several projects
 
