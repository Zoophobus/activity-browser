# -*- coding: utf-8 -*-
from typing import List, Tuple
from PySide2.QtWidgets import QMessageBox
<<<<<<< HEAD
=======
import sys
>>>>>>> 91cee50c

import brightway2 as bw
import numpy as np
import pandas as pd

from ..commontasks import AB_names_to_bw_keys
from ..metadata import AB_metadata
from ..utils import Index
from .activities import data_from_index
from .utils import SUPERSTRUCTURE
from .file_imports import ABPopup
<<<<<<< HEAD
=======
from ..errors import ABError
>>>>>>> 91cee50c

def superstructure_from_arrays(samples: np.ndarray, indices: np.ndarray, names: List[str] = None) -> pd.DataFrame:
    """Process indices into the superstructure itself, the samples represent
    the scenarios.
    """
    assert samples.ndim == 2, "Samples array should be 2-dimensional"
    assert indices.ndim == 1, "Indices array should be 1-dimensional"
    assert samples.shape[0] == indices.shape[0], "Length mismatch between arrays"
    if names is not None:
        assert len(names) == samples.shape[1], "Number of names should match number of samples columns"
        names = pd.Index(names)
    else:
        names = pd.Index(["scenario{}".format(i+1) for i in range(samples.shape[1])])

    # Construct superstructure from indices
    superstructure = pd.DataFrame(
        map(data_from_index, indices), columns=SUPERSTRUCTURE
    )
    # Construct scenarios from samples
    scenarios = pd.DataFrame(samples, columns=names)

    df = pd.concat([superstructure, scenarios], axis=1)
    return df


def arrays_from_indexed_superstructure(df: pd.DataFrame) -> Tuple[np.ndarray, np.ndarray]:
    result = np.zeros(df.shape[0], dtype=object)
    for i, data in enumerate(df.index.to_flat_index()):
        result[i] = Index.build_from_dict(
            {"input": data[0], "output": data[1], "flow type": data[2]}
        )
    return result, df.to_numpy(dtype=float)


def filter_databases_indexed_superstructure(df: pd.DataFrame, include: set) -> pd.DataFrame:
    """Filters the given superstructure so that only indexes where the output
    database is in the `include` set are valid.
    """
    return df.loc[[x[1][0] in include for x in df.index.to_flat_index()], :]


def scenario_columns(df: pd.DataFrame) -> pd.Index:
    # 'sort=False' ensures that order of scenario names is not altered.
    return df.columns.difference(SUPERSTRUCTURE, sort=False)


def scenario_names_from_df(df: pd.DataFrame) -> List[str]:
    """Returns the list of scenario names from a given superstructure.

    Strip out any possible carriage returns (excel junk)
    """
    cols = scenario_columns(df)
    return [
        str(x).replace("\n", " ").replace("\r", "") for x in cols
    ]

<<<<<<< HEAD
=======

>>>>>>> 91cee50c
def scenario_replace_databases(df_: pd.DataFrame, replacements: dict) -> pd.DataFrame:
    """ For a provided dataframe the function will check for the presence of a unidentified database for all rows.
    If an unidentified database is found as a key in the replacements argument the corresponding value provided is used
    to provide an alternative database. The corresponding key for the activity from the unidentified database is
    collected from the provided alternative.

    If an activity cannot be identified within the provided database a warning message is provided. The process can
    either be terminated, or can proceed without replacement of those activities not identified (the unidentified
    database names in these instances will be retained)

<<<<<<< HEAD
    """
    df = df_.copy(True)
=======
    Parameters
    ----------

    df_ : the dataframe that is produced from the supplied scenario files provided to the AB

    replacements : a dictionary of key-value pairs where the key corresponds to the database in the supplied dataframe
            and the value corresponds to the respective database in the local brightway environment

    bw_dbs : a list of Brightway databases held locally
    """
    df = df_.loc[(df_['from database'].isin(replacements.keys())) | (df_['to database'].isin(replacements.keys()))].copy(True)
>>>>>>> 91cee50c
    FROM_FIELDS = pd.Index([
        "from activity name", "from categories",
        "from reference product", "from location",
        ])
    TO_FIELDS = pd.Index(["to activity name", "to categories",
                          "to reference product", "to location"
    ])
<<<<<<< HEAD
    FILTER_FIELDS = ['name', 'categories', 'reference product', 'location']

    # TODO the following method can be removed on updating to bw2.5
    def filter(_activity, values, fields):
        """ Return True if the _activity matches the input (values) from the data series, based on the fields (Used to
        determine the direction ('to', or 'from'))
        """
        for i in range(len(FILTER_FIELDS)):
            try:
                # first do we need to check all the elements in a tuple
                if FILTER_FIELDS[i] == 'categories' and _activity['categories']:
                    value = values[fields[i]]
                    for j, c in enumerate(value[1: -1].split(', ') if isinstance(value, str) else enumerate(value)):
                        if _activity[FILTER_FIELDS[i]][j] != c[1:-1]:
                            return 0
                # otherwise run a simple equality check for the scalar fields
                elif _activity[FILTER_FIELDS[i]] != values[fields[i]]:
                    return 0
            except (KeyError, IndexError) as e:
                pass
        return 1
    def exchange_replace_database(ds: pd.Series, replacements: dict) -> tuple:
=======
    DB_FIELDS = ['name', 'categories', 'reference product', 'location']
    critical = {'from database': [], 'from activity name': [], 'to database': [], 'to activity name': []}  # To be used in the exchange_replace_database internal method scope
    changes = ['from database', 'from key', 'to database', 'to key']
    # this variable will accumulate the activity names and databases for the activities in both
    # directions
    # for those databases not loaded into the metadata load them
    AB_metadata.add_metadata(replacements.values())
    metadata = AB_metadata.dataframe

    def exchange_replace_database(ds: pd.Series, replacements: dict, critical: list) -> tuple:
>>>>>>> 91cee50c
        """  For a row in the scenario dataframe check the databases involved for whether replacement is required.
            If so use the key-value pair within the replacements dictionary to replace the dictionary names
            and obtain the correct activity key
        """
        for i, fields in enumerate([FROM_FIELDS, TO_FIELDS]):
            db_name = ds[['from database', 'to database'][i]]
<<<<<<< HEAD
            if db_name not in replacements.keys():
                continue
            db = bw.Database(replacements[db_name])
             #TODO update this following section to use get_node from bw2data.utils when updating to bw2.5
            activities = db.search(ds[fields[0]])
            if not activities:
                critical = ABPopup()
                msg = f"An activity from {db_name} could not be located in {replacements[db_name]}. The activity from {db_name} will be retained if you wish to proceed (press ok), otherwise press cancel"
                response = critical.abCritical("Activity not found", msg, QMessageBox.Ok, QMessageBox.Cancel)
                if critical.Cancel == response:
                    raise Exception()
                break
            filtered = [act for act in activities if filter(act, ds, fields)]
            if len(filtered) > 0:
                for j, col in enumerate([['from key', 'from database'], ['to key', 'to database']][i]):
                    ds[col] = (filtered[0]['database'], filtered[0]['code']) if j == 0 else filtered[0]['database']
        return ds
    # Code for scenario_replace_dataframe
    try:
        df = df.apply(lambda row: exchange_replace_database(row, replacements), axis=1)
    except:
        return
    return df
=======
            # check to see whether we can skip the activity, or not
            if db_name not in replacements.keys():
                continue
            # if we can't link the activity key then we try to find it
            try:
                if isinstance(ds[fields[1]], float):
                    key = metadata[(metadata[DB_FIELDS[0]] == ds[fields[0]]) &
                                                (metadata[DB_FIELDS[2]] == ds[fields[2]]) &
                                                (metadata[DB_FIELDS[3]] == ds[fields[3]])].copy()
                else:
                    key = metadata[(metadata[DB_FIELDS[0]] == ds[fields[0]]) &
                                    (metadata[DB_FIELDS[1]] == ds[fields[1]])].copy()
                for j, col in enumerate([['from key', 'from database'], ['to key', 'to database']][i]):
#                    ds.loc[ds[col]] = (key['database'][0], key['code'][0]) if j == 0 else key['database'][0]
                    ds.loc[col] = (key['database'][0], key['code'][0]) if j == 0 else key['database'][0]
            # if the key is not discoverable then we add an exception that we can handle later
            except Exception as e:
                if len(critical['from database']) <= 5:
                    critical['from database'].append(ds['from database'])
                    critical['from activity name'].append(ds['from activity name'])
                    critical['to database'].append(ds['to database'])
                    critical['to activity name'].append(ds['to activity name'])
        return ds
    # actual replacement of the activities in the main method
    for idx in df.index:
        df.loc[idx, changes] = exchange_replace_database(df.loc[idx, :], replacements, critical)[changes]
        sys.stdout.write("\r{}".format(idx/df.shape[0]))
        sys.stdout.flush()
    # prepare a warning message in case unlinkable activities were found in the scenario dataframe
    if critical['from database']:
        critical_message = ABPopup()
        critical_message.dataframe(pd.DataFrame(critical),
                                       ['from database', 'from activity name', 'to database', 'to activity name'])
        if len(critical['from database']) > 1:
            msg = f"Multiple activities in the exchange flows could not be linked. The first five of these are provided.\n\n" \
                  f"If you want to proceed with the import then press 'Ok' (doing so will enable you to save the dataframe\n" \
                  f"to either .csv, or .xlsx formats), otherwise press 'Cancel'"
            response = critical_message.abCritical("Activities not found", msg, QMessageBox.Save, QMessageBox.Cancel, default=2)
        else:
            msg = f"An activity in the exchange flows could not been linked (See below for the activity).\n\nIf you want to" \
                  f"proceed with the import then press 'Ok' (doing so will enable you to save the dataframe to\n either .csv," \
                  f"or .xlsx formats), otherwise press 'Cancel'"
            response = critical_message.abCritical("Activity not found", msg, QMessageBox.Save, QMessageBox.Cancel, default=2)
        if response == critical_message.Cancel:
            return pd.DataFrame({}, columns=df.columns)
        else:
            critical_message.save_dataframe(df)
            raise ABError("Incompatible Databases in the scenario file, unable to complete further checks on the file")
    else:
        df_.loc[df.index] = df
    return df_
>>>>>>> 91cee50c
<|MERGE_RESOLUTION|>--- conflicted
+++ resolved
@@ -1,10 +1,7 @@
 # -*- coding: utf-8 -*-
 from typing import List, Tuple
 from PySide2.QtWidgets import QMessageBox
-<<<<<<< HEAD
-=======
 import sys
->>>>>>> 91cee50c
 
 import brightway2 as bw
 import numpy as np
@@ -16,10 +13,7 @@
 from .activities import data_from_index
 from .utils import SUPERSTRUCTURE
 from .file_imports import ABPopup
-<<<<<<< HEAD
-=======
 from ..errors import ABError
->>>>>>> 91cee50c
 
 def superstructure_from_arrays(samples: np.ndarray, indices: np.ndarray, names: List[str] = None) -> pd.DataFrame:
     """Process indices into the superstructure itself, the samples represent
@@ -76,10 +70,7 @@
         str(x).replace("\n", " ").replace("\r", "") for x in cols
     ]
 
-<<<<<<< HEAD
-=======
 
->>>>>>> 91cee50c
 def scenario_replace_databases(df_: pd.DataFrame, replacements: dict) -> pd.DataFrame:
     """ For a provided dataframe the function will check for the presence of a unidentified database for all rows.
     If an unidentified database is found as a key in the replacements argument the corresponding value provided is used
@@ -90,10 +81,6 @@
     either be terminated, or can proceed without replacement of those activities not identified (the unidentified
     database names in these instances will be retained)
 
-<<<<<<< HEAD
-    """
-    df = df_.copy(True)
-=======
     Parameters
     ----------
 
@@ -105,7 +92,6 @@
     bw_dbs : a list of Brightway databases held locally
     """
     df = df_.loc[(df_['from database'].isin(replacements.keys())) | (df_['to database'].isin(replacements.keys()))].copy(True)
->>>>>>> 91cee50c
     FROM_FIELDS = pd.Index([
         "from activity name", "from categories",
         "from reference product", "from location",
@@ -113,30 +99,6 @@
     TO_FIELDS = pd.Index(["to activity name", "to categories",
                           "to reference product", "to location"
     ])
-<<<<<<< HEAD
-    FILTER_FIELDS = ['name', 'categories', 'reference product', 'location']
-
-    # TODO the following method can be removed on updating to bw2.5
-    def filter(_activity, values, fields):
-        """ Return True if the _activity matches the input (values) from the data series, based on the fields (Used to
-        determine the direction ('to', or 'from'))
-        """
-        for i in range(len(FILTER_FIELDS)):
-            try:
-                # first do we need to check all the elements in a tuple
-                if FILTER_FIELDS[i] == 'categories' and _activity['categories']:
-                    value = values[fields[i]]
-                    for j, c in enumerate(value[1: -1].split(', ') if isinstance(value, str) else enumerate(value)):
-                        if _activity[FILTER_FIELDS[i]][j] != c[1:-1]:
-                            return 0
-                # otherwise run a simple equality check for the scalar fields
-                elif _activity[FILTER_FIELDS[i]] != values[fields[i]]:
-                    return 0
-            except (KeyError, IndexError) as e:
-                pass
-        return 1
-    def exchange_replace_database(ds: pd.Series, replacements: dict) -> tuple:
-=======
     DB_FIELDS = ['name', 'categories', 'reference product', 'location']
     critical = {'from database': [], 'from activity name': [], 'to database': [], 'to activity name': []}  # To be used in the exchange_replace_database internal method scope
     changes = ['from database', 'from key', 'to database', 'to key']
@@ -147,38 +109,12 @@
     metadata = AB_metadata.dataframe
 
     def exchange_replace_database(ds: pd.Series, replacements: dict, critical: list) -> tuple:
->>>>>>> 91cee50c
         """  For a row in the scenario dataframe check the databases involved for whether replacement is required.
             If so use the key-value pair within the replacements dictionary to replace the dictionary names
             and obtain the correct activity key
         """
         for i, fields in enumerate([FROM_FIELDS, TO_FIELDS]):
             db_name = ds[['from database', 'to database'][i]]
-<<<<<<< HEAD
-            if db_name not in replacements.keys():
-                continue
-            db = bw.Database(replacements[db_name])
-             #TODO update this following section to use get_node from bw2data.utils when updating to bw2.5
-            activities = db.search(ds[fields[0]])
-            if not activities:
-                critical = ABPopup()
-                msg = f"An activity from {db_name} could not be located in {replacements[db_name]}. The activity from {db_name} will be retained if you wish to proceed (press ok), otherwise press cancel"
-                response = critical.abCritical("Activity not found", msg, QMessageBox.Ok, QMessageBox.Cancel)
-                if critical.Cancel == response:
-                    raise Exception()
-                break
-            filtered = [act for act in activities if filter(act, ds, fields)]
-            if len(filtered) > 0:
-                for j, col in enumerate([['from key', 'from database'], ['to key', 'to database']][i]):
-                    ds[col] = (filtered[0]['database'], filtered[0]['code']) if j == 0 else filtered[0]['database']
-        return ds
-    # Code for scenario_replace_dataframe
-    try:
-        df = df.apply(lambda row: exchange_replace_database(row, replacements), axis=1)
-    except:
-        return
-    return df
-=======
             # check to see whether we can skip the activity, or not
             if db_name not in replacements.keys():
                 continue
@@ -229,5 +165,4 @@
             raise ABError("Incompatible Databases in the scenario file, unable to complete further checks on the file")
     else:
         df_.loc[df.index] = df
-    return df_
->>>>>>> 91cee50c
+    return df_