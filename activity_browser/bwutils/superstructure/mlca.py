# -*- coding: utf-8 -*-
from typing import Iterable, Optional
<<<<<<< HEAD
from PySide2 import QtCore
=======
from PySide2.QtWidgets import QMessageBox

>>>>>>> d48660db
from bw2calc.matrices import TechnosphereBiosphereMatrixBuilder as MB
import numpy as np
import pandas as pd

from ...signals import signals
from ..commontasks import format_activity_label
from ..multilca import MLCA, Contributions
from ..utils import Index
from ..errors import CriticalCalculationError
from .dataframe import (
    scenario_names_from_df, arrays_from_indexed_superstructure,
    filter_databases_indexed_superstructure
)
from .file_imports import ABPopup

class SuperstructureMLCA(MLCA):
    """Subclass of the `MLCA` class which adds another dimension in the form
     of scenarios.
    """
    matrices = {
        "biosphere": "biosphere_matrix",
        "technosphere": "technosphere_matrix",
        "production": "technosphere_matrix",
    }

    def __init__(self, cs_name: str, df: pd.DataFrame):
        assert not df.empty, "Cannot run analysis without data."
        scenario_names = scenario_names_from_df(df)
        self.total = len(scenario_names)
        assert self.total > 0, "Cannot run analysis without scenarios"

        super().__init__(cs_name)

        # Filter dataframe for keys that do not occur in the LCA matrix.
        df = filter_databases_indexed_superstructure(df, self.all_databases)
        assert not df.empty, "Filtering unused flows removed all of the scenario data."

        self.indices, self.values = arrays_from_indexed_superstructure(df)
        # Note: Using the mapping scheme from brightway and presamples,
        # the 'input' keys are matched to the product_dict or
        # biosphere_dict ('rows') while the 'output' keys are matched
        # to the activity_dict ('cols').

        # Side-note on presamples: Presamples was used in AB for calculating scenarios,
        # presamples was superseded by this implementation. For more reading:
        # https://presamples.readthedocs.io/en/latest/use_with_bw2.html
        self.matrix_indices = np.zeros(len(self.indices), dtype=[
            ('row', np.uint32), ('col', np.uint32), ('type', np.uint8),
        ])
        self.indices_to_matrix()

        # Construct an index dictionary similar to fu_index and method_index
        self._current_index = 0
#        self.scenario_index = {k: i for i, k in enumerate(self.scenario_names)}

        self.scenario_dataframe = pd.DataFrame({
            'name': scenario_names,
            'filter': [True for i in range(self.total)]
        }, index=pd.Index([str(i) for i in range(self.total)])
        )

        # Rebuild numpy arrays with scenario dimension included.
        self.lca_scores = np.zeros((self.reference_dataframe.shape[0], self.methods_dataframe.shape[0], self.total))
        self.elementary_flow_contributions = np.zeros((
            self.reference_dataframe.shape[0], self.methods_dataframe.shape[0], self.total,
            self.lca.biosphere_matrix.shape[0]
        ))
        self.process_contributions = np.zeros((
            self.reference_dataframe.shape[0], self.methods_dataframe.shape[0], self.total,
            self.lca.technosphere_matrix.shape[0]
        ))
#        signals.lca_results_filter.connect(self.filter_results)

    @property
    def current(self) -> int:
        return self._current_index

    @current.setter
    def current(self, current: int) -> None:
        """ Ensure current index is looped to 0 if end of array is reached.
        """
        self._current_index = current if current < self.total else 0

    def next_scenario(self):
        self.update_matrices()
        self.current += 1

    def set_scenario(self, index: int) -> None:
        """ Set the current scenario index given a new index to go to
        """
        steps = self._get_steps_to_index(index)
        # self.current = steps[-1] + 1  # Walk the steps to the new index
        for _ in steps:
            self.next_scenario()

    def indices_to_matrix(self) -> None:
        def convert(idx: Index) -> tuple:
            in_dict = self.lca.biosphere_dict if idx.flow_type == "biosphere" else self.lca.product_dict
            return (
                in_dict.get(idx.input, idx.input),
                self.lca.activity_dict.get(idx.output, idx.output),
                idx.exchange_type,
            )
        for i, index in enumerate(self.indices):
            try:
                self.matrix_indices[i] = convert(index)
            except (ValueError, KeyError) as e:
                critical = ABPopup()
                msg = f"One of the activities in the exchange between ({index.input.database}, {index.input.code}) and ({index.output.database}, {index.output.code}) from the scenario file is not present within the designated database. Please check both keys for this exchange within your scenario file with the corresponding databases."
                critical.abCritical("Scenario Key Error", msg, QMessageBox.Cancel)
                raise CriticalCalculationError

    def update_matrices(self) -> None:
        """A Simplified version of the `PackagesDataLoader.update_matrices` method.

        In this case, we expect to only replace technosphere and biosphere
        values, leaving out characterization factor values.
        """
        kinds = set([idx[2] for idx in self.indices])
        types = np.array([idx[2] for idx in self.indices])
        for kind in kinds:
            idx = self.matrix_indices[types == kind]
            sample = self.values[types == kind, self.current]
            # Filter sample and idx for NaN values in samples.
            idx = idx[~np.isnan(sample)]
            sample = sample[~np.isnan(sample)]
            try:
                matrix = getattr(self.lca, self.matrices[kind])
            except AttributeError:
                # This LCA doesn't have this matrix
                continue

            if self.matrices[kind] == "technosphere_matrix":
                # Remove existing matrix factorization
                # because changing technosphere
                if hasattr(self.lca, "solver"):
                    delattr(self.lca, "solver")

            if kind == "technosphere":
                MB.fix_supply_use(idx, sample)
            matrix[idx["row"], idx["col"], ] = sample

    def _perform_calculations(self):
        """ Near copy of `MLCA` class, but includes a loop for all scenarios.
        """
        for ps_col in range(self.total):
            self.next_scenario()
            for row, func_unit in enumerate(self.reference_dataframe['reference_key'].to_list()):
                self.lca.redo_lci({func_unit: self.reference_dataframe.loc[str(row), 'demand_value']})
                self.scaling_factors.update({
                    (str(func_unit), ps_col): self.lca.supply_array
                })
                self.technosphere_flows.append({
                    (str(func_unit), ps_col): np.multiply(
                        self.lca.supply_array, self.lca.technosphere_matrix.diagonal()
                    )
                })
                self.inventory.append({
                    (str(func_unit), ps_col): np.array(self.lca.inventory.sum(axis=1)).ravel()
                })
                self.inventories.update({
                    (str(func_unit), ps_col): self.lca.inventory
                })

                for col, cf_matrix in enumerate(self.method_matrices):
                    self.lca.characterization_matrix = cf_matrix
                    self.lca.lcia_calculation()
                    self.lca_scores[row, col, ps_col] = self.lca.score
                    self.characterized_inventories[(row, col, ps_col)] = self.lca.characterized_inventory.copy()
                    self.elementary_flow_contributions[row, col, ps_col] = np.array(
                        self.lca.characterized_inventory.sum(axis=1)).ravel()
                    self.process_contributions[row, col, ps_col] = self.lca.characterized_inventory.sum(axis=0)

    def update_lca_calculation_for_sankey(self, scenario_index: int, func_unit: str, method_index: int):
        """
        Reuses the LCA object to prepare the LCA object for necessary calculations to be made before performing the
        Graph Traversal calculations

        @param scenario_index: Index of the Scenario for which the calculation must be performed
        @param func_unit: The functional unit for which the calculation must be performed
        @param method_index: Index of the method for which the calculation must be performed
        """
        self.current = scenario_index
        self.update_matrices()
        self.lca.redo_lci(func_unit)
        self.lca.characterization_matrix = self.method_matrices[method_index]
        self.lca.lcia_calculation()
        self.lca.decompose_technosphere()

    def get_results_for_method(self, index: int = 0, **kwargs) -> pd.DataFrame:
        """ Overrides the parent and returns a dataframe with the scenarios
         as columns
        """
        act_idx = [int(i) for i in kwargs['reference_flows'].index.to_list()]
        scn_idx = [int(i) for i in kwargs['scenarios'].index.to_list()]
        data = self.lca_scores[:, index, :]
        data = data[act_idx, :]
        data = data[:, scn_idx]
        return pd.DataFrame(
            data, index=self.reference_flow_activities_as_list, columns=kwargs['scenarios']['name'].to_list()
        )

    def _get_steps_to_index(self, index: int) -> list:
        """ Determine how many steps to take when given the index we want
         to land on.

        We can only iterate through the presample arrays in one direction, so
         if we go from 2 to 1 we need to calculate the amount of steps to loop
         around to 1.
        """
        if index < 0:
            raise ValueError("Negative indexes are not allowed")
        elif index >= self.total:
            raise ValueError("Given index is not possible for current scenario dataset")
        if index < self.current:
            return [*range(self.current, self.total), *range(index)]
        else:
            return list(range(self.current, index))

    def lca_scores_to_dataframe(self) -> pd.DataFrame:
        """Returns a dataframe of LCA scores using FU labels as index and
        the product of methods and scenarios as columns.
        """
        labels = [
            format_activity_label(k, style='pnld')
            for k in self.fu_activity_keys
        ]
        methods = [", ".join(m) for m in self.methods]
        df = pd.DataFrame(
            data=[],
            index=pd.Index(labels),
            columns=pd.MultiIndex.from_product(
                [methods, self.scenario_dataframe['name'].to_list()],
                names=["method", "scenario"]
            ),
        )
        # Now insert the LCA scores in the correct locations.
        for x, m in enumerate(methods):
            for y, s in enumerate(self.scenario_dataframe['name'].to_list()):
                idx = pd.MultiIndex.from_tuples([(m, s)])
                df.loc[:, idx] = self.lca_scores[:, x, y]
        return df

    @QtCore.Slot(int, str, name="filterResults")
    def filter_results(self, key: int, group: str):
        if group == 'Scenarios':
            self.scenario_dataframe.loc[str(key), 'filter'] = not self.scenario_dataframe.loc[str(key), 'filter']
        super().filter_results(key, group)


class SuperstructureContributions(Contributions):
    mlca: SuperstructureMLCA

    def __init__(self, mlca):
        if not isinstance(mlca, SuperstructureMLCA):
            raise TypeError("Must pass a SuperstructureMLCA object. Passed: {}".format(type(mlca)))
        super().__init__(mlca)

    def _build_inventory(self, inventory: list, indices: dict, columns: list,
                         fields: list) -> pd.DataFrame:

        inventory_ = [(next(iter(v.keys()))[0], next(iter(v.values()))) for v in inventory
                     if next(iter(v.keys()))[1] == self.mlca.current]
        return super()._build_inventory(inventory_, indices, columns, fields)

    def lca_scores_df(self, normalized: bool = False, **kwargs) -> pd.DataFrame:
        """Returns a metadata-annotated DataFrame of the LCA scores.
        """
        scores = self.mlca.lca_scores_normalized if normalized else self.mlca.lca_scores
        scores = scores[:, :, self.mlca.current]
        return self._build_lca_scores_df(scores, **kwargs)

    def _build_contributions(self, data: np.ndarray, index: int, axis: int, scenario: int) -> np.ndarray:
        data = data[:, :, scenario]
        return super()._build_contributions(data, index, axis)

    @staticmethod
    def _build_scenario_contributions(data: np.ndarray, fu_index: int, m_index: int) -> np.ndarray:
        return data[fu_index, m_index, :]

    def get_contributions(self, contribution, functional_unit=None,
                          method=None, scenario=None) -> np.ndarray:
        """Return a contribution matrix given the type and fu / method

        Allow for both fu and method to exist.
        """
        if not any([functional_unit, method]):
            raise ValueError(
                "Either reference flow, impact category or both should be given. Provided:"
                "\n Reference flow: {} \n Impact Category: {}".format(functional_unit, method)
            )
        dataset = {
            'process': self.mlca.process_contributions,
            'elementary_flow': self.mlca.elementary_flow_contributions,
        }
        if method and functional_unit:
            return self._build_scenario_contributions(
                dataset[contribution], int(functional_unit), int(method)
            )
        return super().get_contributions(contribution, functional_unit, method, scenario)

    def _contribution_index_cols(self, **kwargs) -> (dict, Optional[Iterable]):
        # If both functional_unit and method are given, return scenario index.
        if all(kwargs.values()):
            return self.mlca.scenario_dataframe['name'].to_list(), self.act_fields
        else:
            return super()._contribution_index_cols(**kwargs)

    def top_elementary_flow_contributions(self, functional_unit=None, method=None,
                                          scenario=None, aggregator=None, limit=5,
                                          normalize=False, limit_type="number", **kwargs):
        """Return top EF contributions for either functional_unit or method.

        * If functional_unit: Compare the unit against all considered impact
        assessment methods.
        * If method: Compare the method against all involved processes.

        Parameters
        ----------
        functional_unit : tuple, optional
            The reference flow to compare all considered impact categories against
        method : tuple, optional
            The method to compare all considered reference flows against
        aggregator : str or list, optional
            Used to aggregate EF contributions over certain columns
        limit : int
            The number of top contributions to consider
        normalize : bool
            Determines whether or not to normalize the contribution values
        limit_type : str
            The type of limit, either 'number' or 'percent'


        Returns
        -------
        `pandas.DataFrame`
            Annotated top-contribution dataframe

        """
        if functional_unit is None:
            select = kwargs['reference_flows'].index
            labels = list(kwargs['reference_flows']['reference_name'])
        elif method is None:
            select = kwargs['method_data'].index
            labels = list(kwargs['method_data']['method_name'])
        else:
            select = kwargs['scenario_data'].index
            labels = list(kwargs['scenario_data']['name'])
        select = [int(i) for i in select]

        C = self.get_contributions(self.EF, functional_unit, method, scenario)[select]
        x_fields = self._contribution_rows(self.EF, aggregator)
        index, y_fields = self._contribution_index_cols(
            functional_unit=functional_unit, method=method
        )
        index = [(index[i][0], labels[i]) for i in range(len(select))] # from filter index is a key
        C, rev_index, mask = self.aggregate_by_parameters(C, self.BIOS, aggregator)

        # Normalise if required
        if normalize:
            C = self.normalize(C)

        top_cont_dict = self._build_frame(C, index, rev_index, limit, limit_type)
        labelled_df = self.get_labelled_contribution_frame(
            top_cont_dict, x_fields=x_fields, y_fields=y_fields, mask=mask
        )
        self.adjust_table_unit(labelled_df, method)
        return labelled_df

    def top_process_contributions(self, functional_unit=None, method=None,
                                  scenario=None, aggregator=None, limit=5, normalize=False,
                                  limit_type="number", **kwargs):
        """Return top process contributions for functional_unit or method

        * If functional_unit: Compare the process against all considered impact
        assessment methods.
        * If method: Compare the method against all involved processes.

        Parameters
        ----------
        functional_unit : tuple, optional
            The reference flow to compare all considered methods against
        method : tuple, optional
            The method to compare all considered reference flows against
        aggregator : str or list, optional
            Used to aggregate PC contributions over certain columns
        limit : int
            The number of top contributions to consider
        normalize : bool
            Determines whether or not to normalize the contribution values
        limit_type : str
            The type of limit, either 'number' or 'percent'

        Returns
        -------
        `pandas.DataFrame`
            Annotated top-contribution dataframe

        """
        if functional_unit is None:
            select = kwargs['reference_flows'].index
            labels = list(kwargs['reference_flows']['reference_name'])
        elif method is None:
            select = kwargs['method_data'].index
            labels = list(kwargs['method_data']['method_name'])
        else:
            select = kwargs['scenario_data'].index
            labels = list(kwargs['scenario_data']['name'])
        select = [int(i) for i in select]

        C = self.get_contributions(self.ACT, functional_unit, method, scenario)[select]

        x_fields = self._contribution_rows(self.ACT, aggregator)
        index, y_fields = self._contribution_index_cols(
            functional_unit=functional_unit, method=method
        )
        index = [(index[i][0], labels[i]) for i in range(len(select))]
        C, rev_index, mask = self.aggregate_by_parameters(C, self.TECH, aggregator)

        # Normalise if required
        if normalize:
            C = self.normalize(C)

        top_cont_dict = self._build_frame(C, index, rev_index, limit, limit_type)
        labelled_df = self.get_labelled_contribution_frame(
            top_cont_dict, x_fields=x_fields, y_fields=y_fields, mask=mask
        )
        self.adjust_table_unit(labelled_df, method)
        return labelled_df

    def inventory_df(self, inventory_type: str, columns: set = {'name', 'database', 'code'}, reference_flows=None,
                     methods=None, scenarios=None):
        """
        Superscedes the Contributions method to provide an additional argument for iterating through
        the scenario data, required for the filtering procedures introduced within the results tabs
        """
        return super().inventory_df(inventory_type=inventory_type, columns=columns, reference_flows=reference_flows,
                             methods=methods, scenarios=scenarios, total=self.mlca.total)<|MERGE_RESOLUTION|>--- conflicted
+++ resolved
@@ -1,11 +1,8 @@
 # -*- coding: utf-8 -*-
 from typing import Iterable, Optional
-<<<<<<< HEAD
 from PySide2 import QtCore
-=======
 from PySide2.QtWidgets import QMessageBox
 
->>>>>>> d48660db
 from bw2calc.matrices import TechnosphereBiosphereMatrixBuilder as MB
 import numpy as np
 import pandas as pd
