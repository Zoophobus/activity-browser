--- conflicted
+++ resolved
@@ -9,13 +9,8 @@
 from ..commontasks import format_activity_label
 from ..multilca import MLCA, Contributions
 from ..utils import Index
-<<<<<<< HEAD
-from ..errors import CriticalCalculationError
-=======
 from .utils import _time_it_
-from .file_imports import ABPopup
-from ..errors import ScenarioExchangeError
->>>>>>> 66b9bd90
+from ..errors import ScenarioExchangeError, CriticalCalculationError
 from .dataframe import (
     scenario_names_from_df, arrays_from_indexed_superstructure,
     filter_databases_indexed_superstructure
