--- conflicted
+++ resolved
@@ -1,11 +1,6 @@
 # -*- coding: utf-8 -*-
 from typing import Iterable, Optional
-<<<<<<< HEAD
-from PySide2 import QtCore
-from PySide2.QtWidgets import QMessageBox
-=======
 from PySide2.QtWidgets import QPushButton
->>>>>>> 9f37eb80
 
 from bw2calc.matrices import TechnosphereBiosphereMatrixBuilder as MB
 import numpy as np
@@ -254,12 +249,13 @@
                 df.loc[:, idx] = self.lca_scores[:, x, y]
         return df
 
-    @QtCore.Slot(int, str, name="filterResults")
-    def filter_results(self, key: int, group: str):
-        if group == 'Scenarios':
-            self.scenario_dataframe.loc[str(key), 'filter'] = not self.scenario_dataframe.loc[str(key), 'filter']
-        super().filter_results(key, group)
-
+# TODO check for whether this is required
+#    @QtCore.Slot(int, str, name="filterResults")
+#    def filter_results(self, key: int, group: str):
+#        if group == 'Scenarios':
+#            self.scenario_dataframe.loc[str(key), 'filter'] = not self.scenario_dataframe.loc[str(key), 'filter']
+#        super().filter_results(key, group)
+#
 
 class SuperstructureContributions(Contributions):
     mlca: SuperstructureMLCA
