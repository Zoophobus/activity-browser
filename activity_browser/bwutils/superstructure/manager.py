# -*- coding: utf-8 -*-
import itertools
from typing import List, Optional, Union
import numpy as np
import pandas as pd
from PySide2.QtWidgets import QApplication, QPushButton
from PySide2.QtCore import Qt
from typing import Union, Optional

import brightway2 as bw

from .activities import fill_df_keys_with_fields, get_activities_from_keys
from .dataframe import scenario_columns
from .utils import guess_flow_type, SUPERSTRUCTURE
from .file_dialogs import ABPopup
from ..errors import (CriticalScenarioExtensionError, UnlinkableScenarioExchangeError,
                      ImportCanceledError,
                      )

EXCHANGE_KEYS = pd.Index(["from key", "to key"])
INDEX_KEYS = pd.Index(["from key", "to key", "flow type"])


class SuperstructureManager(object):
    """A combination of methods used to manipulate and transform superstructures."""
    def __init__(self, df: pd.DataFrame, *dfs: pd.DataFrame):
        # Prepare dataframes for further processing
        self.frames: List[pd.DataFrame] = [
            SuperstructureManager.format_dataframe(df)
        ] + [SuperstructureManager.format_dataframe(f) for f in dfs]
        self.is_multiple = len(self.frames) > 1

<<<<<<< HEAD
    def combined_data(self, kind: str = "product", check_duplicates=None, skip_checks: bool=False) -> pd.DataFrame:
=======
    def combined_data(self, kind: str = "product", skip_checks: bool = False) -> pd.DataFrame:
>>>>>>> 9f37eb80
        """Combines multiple superstructures using a specific kind of logic.

        Currently implemented: 'product' creates an outer-product combination
        from all of the columns of the dataframes and injects values from all
        the frames for their specific indexes, any shared indexes are overridden
        where the later dataframes have preference.

        Uses parts of https://stackoverflow.com/a/45286061

        If only a single dataframe is given to the manager, return this dataframe instead.
        """
        if not self.is_multiple:
            df = next(iter(self.frames))
            if skip_checks:
                df = SuperstructureManager.remove_duplicates(df)
<<<<<<< HEAD
            elif check_duplicates:
                check_duplicates(df)
=======
            else:
                SuperstructureManager.check_duplicates(df)
            df = SuperstructureManager.merge_flows_to_self(df)
            df.replace(np.nan, 0, inplace=True)
>>>>>>> 9f37eb80
            cols = scenario_columns(df)
            df = SuperstructureManager.merge_flows_to_self(df)
            return pd.DataFrame(
                data=df.loc[:, cols], index=df.index, columns=cols
            )

        combo_idx = self._combine_indexes()
        if kind == "product":
            combo_cols = self._combine_columns()
            df = SuperstructureManager.product_combine_frames(
                self.frames, combo_idx, combo_cols, skip_checks
            )
            # Flatten the columns again for later processing.
            df.columns = df.columns.to_flat_index()
        elif kind == "addition":
            # Find the intersection subset of scenarios.
            cols = self._combine_columns_intersect()
            if cols.empty:
                msg = "While attempting to combine the scenario files an error was detected. No scenario columns were found in common between the files. For combining scenarios by extension at least one scenario needs to be found in common."
                critical = ABPopup.abCritical("Combining scenario files.", msg, QPushButton('Cancel'))
                critical.exec_()
                raise CriticalScenarioExtensionError
            df = SuperstructureManager.addition_combine_frames(
<<<<<<< HEAD
                self.frames, combo_idx, cols, check_duplicates, skip_checks
=======
                self.frames, combo_idx, cols, skip_checks
>>>>>>> 9f37eb80
            )
            # Note the dataframe is built with a common index built from all files.
            # So no duplicates will be present in the DataFrame (df), eliminating checks
            # additionally the DataFrame does not contain the correct format at this point
            # for duplicate checks.
        else:
            df = pd.DataFrame([], index=combo_idx)
        return df

    def _combine_columns(self) -> pd.MultiIndex:
        def test_column_names(cols):
            col_set = set()
            cols_len = 0
            for col in cols:
                col_set.union(col)
                cols_len += len(col)
            if cols_len != len(col_set):
                msg = "While attempting to combine the scenario files an error was detected. The scenario "\
                "files are being extended through combinations, this requires the scenario names to be "\
                "unique. Some scenario names between files were found to be non-unique.<br> To correct "\
                "this please make sure that the scenario names between the files are unique, before trying "\
                "again"
                critical  = ABPopup.abCritical("Combining scenario files", msg, QPushButton('Cancel'))
                critical.exec_()
                raise CriticalScenarioExtensionError()
        cols = [scenario_columns(df).to_list() for df in self.frames]
        test_column_names(cols)
        return pd.MultiIndex.from_tuples(list(itertools.product(*cols)))

    def _combine_columns_intersect(self) -> pd.Index:
        iterable = iter(self.frames)
        cols = scenario_columns(next(iterable))
        for df in iterable:
            cols = cols.intersection(scenario_columns(df))
        return cols

    def _combine_indexes(self) -> pd.MultiIndex:
        """Returns a union of all of the given dataframe indexes."""
        iterable = iter(self.frames)
        df = next(iterable)
        # If the keys point to the same flow (e.g. self referential) then check that it's not a technosphere activity
        #idx = df[(df['from key'] != df['to key']) | (df['flow type'] != 'technosphere')].index
        idx = df.index
        for df in iterable:
            #idx = idx.union(df[(df['from key'] != df['to key']) | (df['flow type'] != 'technosphere')].index)
            idx = idx.union(df.index)
        return idx

    @staticmethod
    def product_combine_frames(data: List[pd.DataFrame], index: pd.MultiIndex, cols: pd.MultiIndex, skip_checks: bool = False) -> pd.DataFrame:
        """Iterate through the dataframes, filling data into the combined
        dataframe with duplicate indexes being resolved using a 'last one wins'
        logic.
        """
<<<<<<< HEAD
        df = pd.DataFrame([], index=index, columns=cols)
        for idx, f in enumerate(data):
            f = SuperstructureManager.remove_duplicates(f)
            f = SuperstructureManager.merge_flows_to_self(f)
            data = f.loc[:, cols.get_level_values(idx)]
            data.columns = cols
            df.loc[data.index, :] = data
        return df

    @staticmethod
    def addition_combine_frames(data: List[pd.DataFrame], index: pd.MultiIndex, cols: pd.Index, check_duplicates, skip_checks) -> pd.DataFrame:
        """Iterate through the dataframes filtering the combined dataset for duplicates. The filtering is either
        with warnings (skip_checks == False and check_duplicates points to the ABFileImporter.check_duplicates method),
        or without. Runs a check for self-referential flows and updates the product values before returning the final
        combined dataframe, with the specified columns (cols).
        """
        columns = data.columns if isinstance(data, pd.DataFrame) else data[0].columns
        df = pd.DataFrame([], index=index, columns=columns)
        if not skip_checks and check_duplicates: # Upon removing a dataframe this is run and the checks can be avoided
            check_duplicates(data)
=======
        def combine(one, two):
            """ Should hopefully provide a failsafe approach to combining the different scenario combinations,
            by using a simple vector - vector assignment approach.
            """
            for col_two in SUPERSTRUCTURE.symmetric_difference(two.columns):
                for idx in one.columns:
                    if col_two in set(idx):
                        one.loc[two.index, idx] = two.loc[:, col_two]
        base_scenario_data = pd.DataFrame([], index=index, columns=SUPERSTRUCTURE)
        scenarios_data = pd.DataFrame([], index=index, columns=cols)
        if not skip_checks:
            tmp_df = SuperstructureManager.check_duplicates(data)
            for idx, f in enumerate(tmp_df):
                combine(scenarios_data, f)
                base_scenario_data.loc[f.index, :] = f.loc[:, SUPERSTRUCTURE]
        else:
            for idx, f in enumerate(data):
                f = SuperstructureManager.remove_duplicates(f)
                combine(scenarios_data, f)
                base_scenario_data.loc[f.index, :] = f.loc[:, SUPERSTRUCTURE]

        scenarios_data.columns = cols.to_flat_index()
        df = pd.concat([base_scenario_data, scenarios_data], axis=1)
        df = SuperstructureManager.merge_flows_to_self(df)
        df.replace(np.nan, 0, inplace=True)
        return df

    @staticmethod
    def addition_combine_frames(data: List[pd.DataFrame], index: pd.MultiIndex, cols: pd.Index, skip_checks: bool = False) -> pd.DataFrame:
        columns = data.columns if isinstance(data, pd.DataFrame) else data[0].columns
        df = pd.DataFrame([], index=index, columns=columns)
        if not skip_checks:
            SuperstructureManager.check_duplicates(data)
>>>>>>> 9f37eb80
            for f in data:
                df.loc[f.index, columns] = f.loc[:, columns]
        else:
            for f in data:
                if skip_checks:
                    f = SuperstructureManager.remove_duplicates(f)
                df.loc[f.index, columns] = f.loc[:, columns]
        df = SuperstructureManager.merge_flows_to_self(df)
<<<<<<< HEAD
=======
        df.replace(np.nan, 0, inplace=True)
>>>>>>> 9f37eb80
        return df.loc[:, cols]

    @staticmethod
    def format_dataframe(df: pd.DataFrame) -> pd.DataFrame:
        """Format the input superstructure dataframes.
        If in the future more formatting functions are needed, they should be added here.
        """
        if not isinstance(df.index, pd.MultiIndex):
            df.index = SuperstructureManager.build_index(df)
<<<<<<< HEAD
#        df = SuperstructureManager.remove_duplicates(df)
=======
        # all import checks should take place before merge_flows_to_self
#        df = SuperstructureManager.check_duplicates(df)
>>>>>>> 9f37eb80
#        df = SuperstructureManager.merge_flows_to_self(df)

        return df

    @staticmethod
    def merge_flows_to_self(df: pd.DataFrame) -> pd.DataFrame:
        """Merge any 'technosphere' flows to and from the same key (a.k.a. flow to self).

        This function checks if any flows to self exist and merges them with a production flow.
        If no production flow exists, it is added.
        """
        # get all flows to self
        flows_to_self = df.loc[df.apply(lambda x: True if x['from key'] == x['to key']
                                                          and x['flow type'] == 'technosphere'
        else False, axis=1), :]

        list_exc = []
        prod_indexes = []
        for idx, row in df.loc[flows_to_self.index].iterrows():

            prod_idx = (idx[0], idx[1], 'production')
            tech_idx = (idx[0], idx[1], 'technosphere')

            scenario_cols = df.columns.difference(SUPERSTRUCTURE)

            if not df.index.isin([prod_idx]).any():
                # this flow to self does not have a similar 'production' flow to self.
                # find the default production value and add it as a 'production' flow

                # WARNING: this way of getting the production amount only works for processes with
                # 1 reference flow (because we just take index 0 from list of production exchanges)
                # Once AB has support for multiple reference flows, we need to adjust this code to match the
                # right flow -something with looping over the flows and getting the right product or something-.
                prod_amt = list(bw.get_activity(idx[0]).production())[0].get('amount', 1)
                # make a new df to edit the production, add the correct values/indices where needed
                # and concat to the main df
                new_prod = df.loc[tech_idx].copy()
                new_prod.loc['flow type'] = 'production'
                new_prod.loc[scenario_cols] = prod_amt
                list_exc.append(new_prod)
            else:
                prod_indexes.append(prod_idx)
                list_exc.append(df.loc[prod_idx])
        if len(flows_to_self) > 0:
            prod_idxs = [(x[0], x[1], "production") for x in flows_to_self.index]
            tech_idxs = [(x[0], x[1], "technosphere") for x in flows_to_self.index]

            extra_df = pd.DataFrame(list_exc)
            extra_df.index = prod_idxs

            extra_df.loc[:, scenario_cols] -= df.loc[tech_idxs, scenario_cols].values
            extra_df.loc[:, scenario_cols] = extra_df.loc[:, scenario_cols] / (extra_df.loc[:, scenario_cols] +
                                                                               df.loc[tech_idxs, scenario_cols].values)
            # drop the 'technosphere' flows
            df = df.drop(flows_to_self.index)
            df = df.drop(prod_indexes)
            df = pd.concat([df, extra_df], axis=0)
        return df

    @staticmethod
    def remove_duplicates(df: Optional[Union[pd.DataFrame, list]]) -> pd.DataFrame:
        """Using the input/output index for a superstructure, drop duplicates
        where the last instance survives.
        """
        # Drop the duplicates for a single dataframe
        duplicates = df.index.duplicated(keep='last')
        if duplicates.any():
            print("Found and dropped {} duplicate exchanges.".format(duplicates.sum()))
            return df.loc[~duplicates, :]
        return df


    @staticmethod
    def build_index(df: pd.DataFrame) -> pd.MultiIndex:
        """Construct MultiIndex from exchange keys and flows, allowing for
        data merging.

        - If any of the exchange key columns are missing keys, attempt to fill
        them. If filling them does not succeed, raise an assertion.
        """
        unknown_flows = df.loc[:, "flow type"].isna()
        if unknown_flows.any():
            print("Not all flow types are known, guessing {} flows".format(
                unknown_flows.sum()
            ))
            df.loc[unknown_flows, "flow type"] = df.loc[
                unknown_flows, EXCHANGE_KEYS].apply(guess_flow_type, axis=1)
        return pd.MultiIndex.from_tuples(
            df.loc[:, INDEX_KEYS].apply(tuple, axis=1),
            names=["input", "output", "flow"]
        )

    @staticmethod
    def exchangesPopup() -> ABPopup:
        msg = "<p>One, or several, exchanges (rows) in the scenario file could not be found in the database (meaning:"\
              " a part or all of the exchange information, i.e. input or output product/activity/unit/geography, or the"\
            " key, have no match in the project databases).</p> <p>It is not possible to proceed at this point."\
            " you may save the scenario file with an additional column indicating the problematic exchanges.</p>"
        pop = ABPopup.abCritical("Exchange(s) not found", msg, QPushButton('Save'), QPushButton('Cancel'))
        pop.save_options()
        return pop

    @staticmethod
    def fill_empty_process_keys_in_exchanges(df: pd.DataFrame) -> pd.DataFrame:
        """identifies those exchanges in the input dataframe that are missing keys.
         If the keys cannot be found in the available databases then an Exception is
         raised

         Input
         ------
         df: the input dataframe containing scenario data with exchanges that need to be
         checked for the presence of a key
         """
        if df.loc[:, EXCHANGE_KEYS].isna().any().any():
            df = fill_df_keys_with_fields(df)
            _df = df.loc[df.loc[:, EXCHANGE_KEYS].isna().any(axis=1)]
            if not _df.empty:
                sdf_keys = SuperstructureManager.exchangesPopup()
                sdf_keys.save_options()
                sdf_keys.dataframe_to_file(df, _df.index)
                QApplication.restoreOverrideCursor()
                sdf_keys.exec_()
                raise UnlinkableScenarioExchangeError("Cannot find key(s) in local databases.")
        return df

    @staticmethod
    def verify_scenario_process_keys(df: pd.DataFrame) -> pd.DataFrame:
        """Checks all process keys in the scenario file and does not provide alternative keys based on exchange
        metadata.

        Input:
        -------
        df: the dataframe with process keys that need to be verified"""
        dbs = set(df.loc[:, 'from database']).union(df.loc[:, 'to database'])
        df_ = pd.DataFrame({}, columns=df.columns)
        for db in dbs:
            _ = get_activities_from_keys(df, db)
            df_ = pd.concat([df_, _], axis=0, ignore_index=False)
        if not df_.empty:
            errors_df = pd.DataFrame(df_, index=None, columns=['from key', 'to key', 'flow type'])
            sdf_keys = SuperstructureManager.exchangesPopup()
            sdf_keys.save_options()
            sdf_keys.dataframe(errors_df, errors_df.columns)
            sdf_keys.dataframe_to_file(df, df_.index)
            QApplication.restoreOverrideCursor()
            sdf_keys.exec_()
            raise UnlinkableScenarioExchangeError("A key provided in the scenario file is not valid for the available database, consult the respective output.")

    @staticmethod
    def check_duplicates(data: Optional[Union[pd.DataFrame, list]],
                         index: list = ['to key', 'from key', 'flow type']):
        """
        Checks three fields to identify whether a scenario difference file contains duplicate exchanges:
        'from key', 'to key' and 'flow type'
        Produces a warning
        """
        if isinstance(data, pd.DataFrame):
            return SuperstructureManager._check_duplicate(data, index)
        else:
            # Each time the frames are gathered into a list
            # and we are always checking the last file
            # So only comparisons with the last file are required
            # TODO Needs to go through each dataframe and drop duplicates
            # TODO Not across all dataframes
            count = 1
            df = data[-count]
            duplicated = {}
            while count < len(data):
                count += 1
                popped = data[-count]
                duplicates = SuperstructureManager._check_duplicates(df, popped)
                if not duplicates.empty:
                    duplicated[count] = duplicates
            if duplicated:

                msg = "<p>Duplicates have been found, meaning that there are several rows in the scenario file describing"\
                "scenarios for the same flow. The AB can deal with this by discarding all but the last row for this "\
                "exchange.</p> <p>Press 'Ok' to proceed, press 'Cancel' to abort.</p>"
                for file, frame in duplicated.items():
                    frame.insert(0, 'File', file, allow_duplicates=True)
                warning = ABPopup.abWarning('Duplicate flow exchanges', msg, QPushButton('Ok'), QPushButton('Cancel'))
                warning.dataframe(pd.concat([file for file in duplicated.values()]), index)
                QApplication.restoreOverrideCursor()
                response = warning.exec_()
                QApplication.setOverrideCursor(Qt.WaitCursor)
                if response == warning.Rejected:
                    raise ImportCanceledError
            return data

    @staticmethod
    def _check_duplicates(dfp: pd.DataFrame, pdf: pd.DataFrame,
                          index: list = ['to key', 'from key', 'flow type']) -> pd.DataFrame:
        # First save the original index and create a new one that can help the user identify problems in their files
        d_idx = dfp.index
        dfp.index = pd.Index([str(i) for i in range(dfp.shape[0])])
        p_idx = pdf.index
        pdf.index = pd.Index([str(i) for i in range(pdf.shape[0])])
        df = pd.concat([dfp, pdf], ignore_index=True)
        dfp.index = d_idx
        pdf.index = p_idx
        dfp.drop_duplicates(index, keep='last', inplace=True)
        #        pdf.drop_duplicates(index, keep='last', inplace=True)
        return df.loc[df.duplicated(index, keep=False)]

    @staticmethod
    def _check_duplicate(data: pd.DataFrame, index: list = ['to key', 'from key', 'flow type']) -> pd.DataFrame:
        df = data.copy()
        df.index = pd.Index([str(i) for i in range(df.shape[0])])
        duplicates = df.duplicated(index, keep=False)
        if duplicates.any():
            msg = "<p>Duplicates have been found, meaning that there are several rows in the scenario file describing" \
                  "scenarios for the same flow. The AB can deal with this by discarding all but the last row for this " \
                  "exchange.</p> <p>Press 'Ok' to proceed, press 'Cancel' to abort.</p>"
            warning = ABPopup.abWarning('Duplicate flow exchanges', msg, QPushButton('Ok'), QPushButton('Cancel'))
            warning.dataframe(df.loc[duplicates], index)

            QApplication.restoreOverrideCursor()
            response = warning.exec_()
            QApplication.setOverrideCursor(Qt.WaitCursor)
            if response == warning.Rejected:
                raise ImportCanceledError
            data.drop_duplicates(index, keep='last', inplace=True)
        return data
<|MERGE_RESOLUTION|>--- conflicted
+++ resolved
@@ -30,11 +30,7 @@
         ] + [SuperstructureManager.format_dataframe(f) for f in dfs]
         self.is_multiple = len(self.frames) > 1
 
-<<<<<<< HEAD
-    def combined_data(self, kind: str = "product", check_duplicates=None, skip_checks: bool=False) -> pd.DataFrame:
-=======
     def combined_data(self, kind: str = "product", skip_checks: bool = False) -> pd.DataFrame:
->>>>>>> 9f37eb80
         """Combines multiple superstructures using a specific kind of logic.
 
         Currently implemented: 'product' creates an outer-product combination
@@ -50,15 +46,10 @@
             df = next(iter(self.frames))
             if skip_checks:
                 df = SuperstructureManager.remove_duplicates(df)
-<<<<<<< HEAD
-            elif check_duplicates:
-                check_duplicates(df)
-=======
             else:
                 SuperstructureManager.check_duplicates(df)
             df = SuperstructureManager.merge_flows_to_self(df)
             df.replace(np.nan, 0, inplace=True)
->>>>>>> 9f37eb80
             cols = scenario_columns(df)
             df = SuperstructureManager.merge_flows_to_self(df)
             return pd.DataFrame(
@@ -82,11 +73,7 @@
                 critical.exec_()
                 raise CriticalScenarioExtensionError
             df = SuperstructureManager.addition_combine_frames(
-<<<<<<< HEAD
-                self.frames, combo_idx, cols, check_duplicates, skip_checks
-=======
                 self.frames, combo_idx, cols, skip_checks
->>>>>>> 9f37eb80
             )
             # Note the dataframe is built with a common index built from all files.
             # So no duplicates will be present in the DataFrame (df), eliminating checks
@@ -141,28 +128,6 @@
         dataframe with duplicate indexes being resolved using a 'last one wins'
         logic.
         """
-<<<<<<< HEAD
-        df = pd.DataFrame([], index=index, columns=cols)
-        for idx, f in enumerate(data):
-            f = SuperstructureManager.remove_duplicates(f)
-            f = SuperstructureManager.merge_flows_to_self(f)
-            data = f.loc[:, cols.get_level_values(idx)]
-            data.columns = cols
-            df.loc[data.index, :] = data
-        return df
-
-    @staticmethod
-    def addition_combine_frames(data: List[pd.DataFrame], index: pd.MultiIndex, cols: pd.Index, check_duplicates, skip_checks) -> pd.DataFrame:
-        """Iterate through the dataframes filtering the combined dataset for duplicates. The filtering is either
-        with warnings (skip_checks == False and check_duplicates points to the ABFileImporter.check_duplicates method),
-        or without. Runs a check for self-referential flows and updates the product values before returning the final
-        combined dataframe, with the specified columns (cols).
-        """
-        columns = data.columns if isinstance(data, pd.DataFrame) else data[0].columns
-        df = pd.DataFrame([], index=index, columns=columns)
-        if not skip_checks and check_duplicates: # Upon removing a dataframe this is run and the checks can be avoided
-            check_duplicates(data)
-=======
         def combine(one, two):
             """ Should hopefully provide a failsafe approach to combining the different scenario combinations,
             by using a simple vector - vector assignment approach.
@@ -196,7 +161,6 @@
         df = pd.DataFrame([], index=index, columns=columns)
         if not skip_checks:
             SuperstructureManager.check_duplicates(data)
->>>>>>> 9f37eb80
             for f in data:
                 df.loc[f.index, columns] = f.loc[:, columns]
         else:
@@ -205,10 +169,7 @@
                     f = SuperstructureManager.remove_duplicates(f)
                 df.loc[f.index, columns] = f.loc[:, columns]
         df = SuperstructureManager.merge_flows_to_self(df)
-<<<<<<< HEAD
-=======
         df.replace(np.nan, 0, inplace=True)
->>>>>>> 9f37eb80
         return df.loc[:, cols]
 
     @staticmethod
@@ -218,14 +179,6 @@
         """
         if not isinstance(df.index, pd.MultiIndex):
             df.index = SuperstructureManager.build_index(df)
-<<<<<<< HEAD
-#        df = SuperstructureManager.remove_duplicates(df)
-=======
-        # all import checks should take place before merge_flows_to_self
-#        df = SuperstructureManager.check_duplicates(df)
->>>>>>> 9f37eb80
-#        df = SuperstructureManager.merge_flows_to_self(df)
-
         return df
 
     @staticmethod
