# -*- coding: utf-8 -*-
import itertools
from typing import List
import numpy as np
import time
import pandas as pd

import brightway2 as bw

from .activities import fill_df_keys_with_fields
from .dataframe import scenario_columns
from .utils import guess_flow_type, SUPERSTRUCTURE, _time_it_


EXCHANGE_KEYS = pd.Index(["from key", "to key"])
INDEX_KEYS = pd.Index(["from key", "to key", "flow type"])


class SuperstructureManager(object):
    """A combination of methods used to manipulate and transform superstructures."""
    def __init__(self, df: pd.DataFrame, *dfs: pd.DataFrame):
        # Prepare dataframes for further processing
        self.frames: List[pd.DataFrame] = [
            SuperstructureManager.format_dataframe(df)
        ] + [SuperstructureManager.format_dataframe(f) for f in dfs]
        self.is_multiple = len(self.frames) > 1

    def combined_data(self, kind: str = "product", check_duplicates = None) -> pd.DataFrame:
        """Combines multiple superstructures using a specific kind of logic.

        Currently implemented: 'product' creates an outer-product combination
        from all of the columns of the dataframes and injects values from all
        the frames for their specific indexes, any shared indexes are overridden
        where the later dataframes have preference.

        Uses parts of https://stackoverflow.com/a/45286061

        If only a single dataframe is given to the manager, return this dataframe instead.
        """
        if not self.is_multiple:
            df = next(iter(self.frames))
            cols = scenario_columns(df)
            return pd.DataFrame(
                data=df.loc[:, cols], index=df.index, columns=cols
            )
        combo_idx = self._combine_indexes()

        if kind == "product":
            combo_cols = self._combine_columns()
            df = SuperstructureManager.product_combine_frames(
                self.frames, combo_idx, combo_cols
            )
            # Flatten the columns again for later processing.
            df.columns = df.columns.to_flat_index()
        elif kind == "addition":
            # Find the intersection subset of scenarios.
            cols = self._combine_columns_intersect()
            df = SuperstructureManager.addition_combine_frames(
                self.frames, combo_idx, cols
            )
            if check_duplicates is not None:
                df = check_duplicates(df)
        else:
            df = pd.DataFrame([], index=combo_idx)

        return df

    def _combine_columns(self) -> pd.MultiIndex:
        cols = [scenario_columns(df).to_list() for df in self.frames]
        return pd.MultiIndex.from_tuples(list(itertools.product(*cols)))

    def _combine_columns_intersect(self) -> pd.Index:
        iterable = iter(self.frames)
        cols = scenario_columns(next(iterable))
        for df in iterable:
            cols = cols.intersection(scenario_columns(df))
        return cols

    def _combine_indexes(self) -> pd.MultiIndex:
        """Returns a union of all of the given dataframe indexes."""
        iterable = iter(self.frames)
        idx = next(iterable).index
        for df in iterable:
            idx = idx.union(df.index)
        return idx

    @staticmethod
    def product_combine_frames(data: List[pd.DataFrame], index: pd.MultiIndex, cols: pd.MultiIndex) -> pd.DataFrame:
        """Iterate through the dataframes, filling data into the combined
        dataframe with duplicate indexes being resolved using a 'last one wins'
        logic.
        """
        df = pd.DataFrame([], index=index, columns=cols)
        for idx, f in enumerate(data):
            data = f.loc[:, cols.get_level_values(idx)]
            data.columns = cols
            df.loc[data.index, :] = data
        return df

    @staticmethod
    def addition_combine_frames(data: List[pd.DataFrame], index: pd.MultiIndex, cols: pd.Index) -> pd.DataFrame:
        df = pd.DataFrame([], index=index, columns=cols)
        for f in data:
            data = f.loc[:, cols]
            df.loc[data.index, :] = data
        return df

    @staticmethod
    def format_dataframe(df: pd.DataFrame) -> pd.DataFrame:
        """Format the input superstructure dataframes.
        If in the future more formatting functions are needed, they should be added here.
        """
        if not isinstance(df.index, pd.MultiIndex):
            df.index = SuperstructureManager.build_index(df)
        df = SuperstructureManager.remove_duplicates(df)
        df = SuperstructureManager.merge_flows_to_self(df)

        return df

    @staticmethod
    def merge_flows_to_self(df: pd.DataFrame) -> pd.DataFrame:
        """Merge any 'technosphere' flows to and from the same key (a.k.a. flow to self).

        This function checks if any flows to self exist and merges them with a production flow.
        If no production flow exists, it is added.
        """
        # get all flows to self
        flows_to_self = df.loc[df.apply(lambda x: True if x['from key'] == x['to key']
                                                          and x['flow type'] == 'technosphere'
        else False, axis=1), :]

        list_exc = []
        prod_indexes = []
        for idx, row in df.loc[flows_to_self.index].iterrows():

            prod_idx = (idx[0], idx[1], 'production')
            tech_idx = (idx[0], idx[1], 'technosphere')

            scenario_cols = df.columns.difference(SUPERSTRUCTURE)

            if not df.index.isin([prod_idx]).any():
                # this flow to self does not have a similar 'production' flow to self.
                # find the default production value and add it as a 'production' flow

                # WARNING: this way of getting the production amount only works for processes with
                # 1 reference flow (because we just take index 0 from list of production exchanges)
                # Once AB has support for multiple reference flows, we need to adjust this code to match the
                # right flow -something with looping over the flows and getting the right product or something-.
                prod_amt = list(bw.get_activity(idx[0]).production())[0].get('amount', 1)

                # make a new df to edit the production, add the correct values/indices where needed
                # and concat to the main df
                new_prod = df.loc[tech_idx]
                new_prod.loc['flow type'] = 'production'
                new_prod.loc[scenario_cols] = prod_amt
                list_exc.append(new_prod)
            else:
                prod_indexes.append(prod_idx)
                list_exc.append(df.loc[prod_idx])
        if len(flows_to_self) > 0:
            prod_idxs = [(x[0], x[1], "production") for x in flows_to_self.index]
            tech_idxs = [(x[0], x[1], "technosphere") for x in flows_to_self.index]

            extra_df = pd.DataFrame(list_exc)
            extra_df.index = prod_idxs

<<<<<<< HEAD
            extra_df.loc[:, scenario_cols] -= df.loc[tech_idxs, scenario_cols].values
            extra_df.loc[:, scenario_cols] = extra_df.loc[:, scenario_cols] / (extra_df.loc[:, scenario_cols] +
                                                                               df.loc[tech_idxs, scenario_cols].values)
=======
            extra_df.loc[:, scenario_cols] = extra_df.loc[:, scenario_cols] / (extra_df.loc[:, scenario_cols] + df.loc[tech_idxs, scenario_cols].values)
>>>>>>> 6a13778c

            # drop the 'technosphere' flows
            df = df.drop(flows_to_self.index)
            df = df.drop(prod_indexes)
            df = pd.concat([df, extra_df], axis=0)
        return df

    @staticmethod
    def remove_duplicates(df: pd.DataFrame) -> pd.DataFrame:
        """Using the input/output index for a superstructure, drop duplicates
        where the last instance survives.
        """
        duplicates = df.index.duplicated(keep="last")
        if duplicates.any():
            print("Found and dropped {} duplicate exchanges.".format(duplicates.sum()))
            return df.loc[~duplicates, :]
        return df

    @staticmethod
    def build_index(df: pd.DataFrame) -> pd.MultiIndex:
        """Construct MultiIndex from exchange keys and flows, allowing for
        data merging.

        - If any of the exchange key columns are missing keys, attempt to fill
        them. If filling them does not succeed, raise an assertion.
        """
        if df.loc[:, EXCHANGE_KEYS].isna().any().all():
            df = fill_df_keys_with_fields(df)
            _df = df.loc[:, EXCHANGE_KEYS].notna()
            assert _df.all().all(), "Cannot find all keys. {} of {} exchanges are broken.".format(len(df[_df]),
                                                                                                  len(df))
        unknown_flows = df.loc[:, "flow type"].isna()
        if unknown_flows.any():
            print("Not all flow types are known, guessing {} flows".format(
                unknown_flows.sum()
            ))
            df.loc[unknown_flows, "flow type"] = df.loc[
                unknown_flows, EXCHANGE_KEYS].apply(guess_flow_type, axis=1)
        return pd.MultiIndex.from_tuples(
            df.loc[:, INDEX_KEYS].apply(tuple, axis=1),
            names=["input", "output", "flow"]
        )<|MERGE_RESOLUTION|>--- conflicted
+++ resolved
@@ -164,14 +164,9 @@
             extra_df = pd.DataFrame(list_exc)
             extra_df.index = prod_idxs
 
-<<<<<<< HEAD
             extra_df.loc[:, scenario_cols] -= df.loc[tech_idxs, scenario_cols].values
             extra_df.loc[:, scenario_cols] = extra_df.loc[:, scenario_cols] / (extra_df.loc[:, scenario_cols] +
                                                                                df.loc[tech_idxs, scenario_cols].values)
-=======
-            extra_df.loc[:, scenario_cols] = extra_df.loc[:, scenario_cols] / (extra_df.loc[:, scenario_cols] + df.loc[tech_idxs, scenario_cols].values)
->>>>>>> 6a13778c
-
             # drop the 'technosphere' flows
             df = df.drop(flows_to_self.index)
             df = df.drop(prod_indexes)
