--- conflicted
+++ resolved
@@ -10,9 +10,6 @@
 from collections import defaultdict
 
 from .manager import MonteCarloParameterManager
-<<<<<<< HEAD
-from ..logger import log
-=======
 
 import logging
 from activity_browser.logger import ABHandler
@@ -20,7 +17,6 @@
 logger = logging.getLogger('ab_logs')
 log = ABHandler.setup_with_logger(logger, __name__)
 
->>>>>>> f8f10c6b
 
 class MonteCarloLCA(object):
     """A Monte Carlo LCA for multiple reference flows and methods loaded from a calculation setup."""
