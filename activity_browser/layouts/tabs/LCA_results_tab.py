--- conflicted
+++ resolved
@@ -9,10 +9,6 @@
 from ..panels import ABTab
 from ...signals import signals
 from ...bwutils.errors import ABError
-<<<<<<< HEAD
-=======
-
->>>>>>> 66b9bd90
 
 class LCAResultsTab(ABTab):
     """Tab that contains subtabs for each calculation setup."""
