# -*- coding: utf-8 -*-
"""Classes related to the LCA results sub-tabs in the main LCA results tab.

Each of these classes is either a parent for - or a sub-LCA results tab.
"""

import traceback
from collections import namedtuple
from typing import List, Optional, Union

<<<<<<< HEAD
from PySide2 import QtGui, QtCore
=======
>>>>>>> 6d16a5b1
from PySide2.QtWidgets import (
    QWidget, QTabWidget, QVBoxLayout, QHBoxLayout, QScrollArea, QRadioButton,
    QLabel, QLineEdit, QCheckBox, QPushButton, QComboBox, QTableView,
    QButtonGroup, QMessageBox, QGroupBox, QGridLayout, QFileDialog,
)
from bw2calc.errors import BW2CalcError
from stats_arrays.errors import InvalidParamsError

from ...bwutils import (
    Contributions, MonteCarloLCA, MLCA, PresamplesMLCA,
    SuperstructureMLCA, GlobalSensitivityAnalysis,
    commontasks as bc,
    calculations,
)
from ...signals import signals
from ...ui.figures import (
    CorrelationPlot, LCAResultsBarChart, MonteCarloPlot, ContributionPlot, LCAResultsOverview
)
from ...ui.style import horizontal_line, vertical_line, header
from ...ui.tables import ContributionTable, InventoryTable, LCAResultsTable
from ...ui.web import SankeyNavigatorWidget
from ...ui.widgets import CutoffMenu, SwitchComboBox


def get_header_layout(header_text: str) -> QVBoxLayout:
    vlayout = QVBoxLayout()
    vlayout.addWidget(header(header_text))
    vlayout.addWidget(horizontal_line())
    return vlayout


def get_unit(method: tuple, relative: bool = False) -> str:
    """Get the unit for plot axis naming.

    Determine the unit based on whether a plot is shown:
    - for a number of reference flows
    - for a number of impact categories
    and whether the axis are related to:
    - relative or
    - absolute numbers.
    """
    if relative:
        return "relative share"
    if method:  # for all reference flows
        return bc.unit_of_method(method)
    return "units of each impact category"


# Special namedtuple for the LCAResults TabWidget.
Tabs = namedtuple(
    "tabs", ("inventory", "results", "ef", "process", "sankey", "mc", "gsa")
)
Relativity = namedtuple("relativity", ("relative", "absolute"))
ExportTable = namedtuple("export_table", ("label", "copy", "csv", "excel"))
ExportPlot = namedtuple("export_plot", ("label", "png", "svg"))
PlotTableVisibilityToggle = namedtuple("plot_table_space", ("plot", "table"))
Combobox = namedtuple(
    "combobox_menu", (
        "func", "func_label", "method", "method_label",
        "agg", "agg_label", "scenario", "scenario_label",
    )
)


class LCAResultsSubTab(QTabWidget):
    """Class for the main 'LCA Results' tab.

    Shows:
        One sub-tab for each calculation setup
        For each calculation setup-tab one array of relevant tabs.
    """

    update_scenario_box_index = QtCore.Signal(int)

    def __init__(self, data: dict, parent=None):
        super().__init__(parent)
        self.data = data
        self.cs_name = self.data.get('cs_name')
        self.has_scenarios = False if data.get('calculation_type') == 'simple' else True
        self.mlca: Optional[Union[MLCA, PresamplesMLCA, SuperstructureMLCA]] = None
        self.contributions: Optional[Contributions] = None
        self.mc: Optional[MonteCarloLCA] = None
        self.method_dict = dict()
        self.single_func_unit = False
        self.single_method = False

        self.setMovable(True)
        self.setVisible(False)
        self.visible = False

        self.mlca, self.contributions, self.mc = calculations.do_LCA_calculations(data)
        self.method_dict = bc.get_LCIA_method_name_dict(self.mlca.methods)
        self.single_func_unit = True if len(self.mlca.func_units) == 1 else False
        self.single_method = True if len(self.mlca.methods) == 1 else False

        self.tabs = Tabs(
            inventory=InventoryTab(self),
            results=LCAResultsTab(self),
            ef=ElementaryFlowContributionTab(self),
            process=ProcessContributionsTab(self),
            sankey=SankeyNavigatorWidget(self.cs_name, parent=self),
            mc=MonteCarloTab(self),  # mc=None if self.mc is None else MonteCarloTab(self),
            gsa=GSATab(self),
        )
        self.tab_names = Tabs(
            inventory="Inventory",
            results="LCA Results",
            ef="EF Contributions",
            process="Process Contributions",
            sankey="Sankey",
            mc="Monte Carlo",
            gsa="Sensitivity Analysis",
        )
        self.setup_tabs()
        self.setCurrentWidget(self.tabs.results)
        self.currentChanged.connect(self.generate_content_on_click)

    def setup_tabs(self):
        """Have all of the tabs pull in their required data and add them."""
        self._update_tabs()
        for name, tab in zip(self.tab_names, self.tabs):
            if tab:
                self.addTab(tab, name)
                if hasattr(tab, "configure_scenario"):
                    tab.configure_scenario()

    def _update_tabs(self):
        """Update each sub-tab that can be updated."""
        for tab in self.tabs:
            if tab and hasattr(tab, "update_tab"):
                tab.update_tab()
        self.tabs.sankey.update_calculation_setup(cs_name=self.cs_name)

    @QtCore.Slot(int, name="updateUnderlyingMatrices")
    def update_scenario_data(self, index: int) -> None:
        """Will calculate which presamples array to use and update all child tabs."""
        if index == self.mlca.current:
            return
        self.mlca.set_scenario(index)
        self._update_tabs()
        self.update_scenario_box_index.emit(index)

    @QtCore.Slot(int, name="generateSankeyOnClick")
    def generate_content_on_click(self, index):
        if index == self.indexOf(self.tabs.sankey):
            if not self.tabs.sankey.has_sankey:
                print('Generating Sankey Tab')
                self.tabs.sankey.new_sankey()

    @QtCore.Slot(name="lciaScenarioExport")
    def generate_lcia_scenario_export(self):
        """Create a dataframe of the impact category results for all reference flows,
        impact categories and scenarios, then call the 'export to excel'
        """
        df = self.mlca.lca_scores_to_dataframe()
        filepath, _ = QFileDialog.getSaveFileName(
            parent=self,
            caption="Choose location to save lca results",
            filter="Excel (*.xlsx);; All Files (*.*)",
        )
        if filepath:
            if not filepath.endswith(".xlsx"):
                filepath += ".xlsx"
            df.to_excel(filepath)


class NewAnalysisTab(QWidget):
    """Parent class around which all sub-tabs are built."""

    def __init__(self, parent=None):
        super().__init__(parent)
        self.parent = parent
        self.has_scenarios = self.parent.has_scenarios

        # Important variables optionally used in subclasses
        self.table: Optional[QTableView] = None
        self.plot: Optional[QWidget] = None
        self.analysis_views: Optional[PlotTableVisibilityToggle] = None
        self.is_plot_visible: Optional[bool] = None
        self.relativity: Optional[Relativity] = None
        self.relative: Optional[bool] = None
        self.export_plot: Optional[ExportPlot] = None
        self.export_table: Optional[ExportTable] = None

        self.scenario_box = QComboBox()
        self.pt_layout = QVBoxLayout()
        self.pt_layout.setContentsMargins(0, 0, 0, 0)
        self.layout = QVBoxLayout()
        self.setLayout(self.layout)

    def build_main_space(self) -> QWidget:
        """Assemble main space where plots, tables and relevant options are shown."""
        widget = QWidget()
        self.pt_layout.setAlignment(QtCore.Qt.AlignTop)
        widget.setLayout(self.pt_layout)

        # Option switches
        self.analysis_views = PlotTableVisibilityToggle(
            QRadioButton("Plot"),
            QRadioButton("Table")
        )
        self.analysis_views.plot.setChecked(True)
        self.is_plot_visible = True

        # Assemble option row
        row = QHBoxLayout()
        analysis_views_radio_layout = QHBoxLayout()
        analysis_views_group_box = QGroupBox()
        analysis_views_radio_layout.addWidget(self.analysis_views.plot)
        analysis_views_radio_layout.addWidget(self.analysis_views.table)
        analysis_views_radio_layout.setMargin(5)
        analysis_views_group_box.setLayout(analysis_views_radio_layout)
        analysis_views_group_box.setStyleSheet("border:none")
        analysis_views_group_box.setMaximumHeight(self.analysis_views.table.sizeHint().height() + 15)
        row.addWidget(analysis_views_group_box)
        self.analysis_views.plot.toggled.connect(self.analysis_view_toggled)
        if self.relativity:
            vline = vertical_line()
            # vline.setMaximumHeight(self.analysis_views.table.sizeHint().height() + 15)
            row.addWidget(vline)
            relativity_group_box = QGroupBox()
            relativity_radio_layout = QHBoxLayout()
            relativity_radio_layout.addWidget(self.relativity.relative)
            relativity_radio_layout.addWidget(self.relativity.absolute)
            relativity_radio_layout.setMargin(5)
            relativity_group_box.setLayout(relativity_radio_layout)
            relativity_group_box.setStyleSheet("border:none")
            relativity_group_box.setMaximumHeight(self.relativity.relative.sizeHint().height() + 15)
            self.relativity.relative.toggled.connect(self.relativity_check)
            row.addWidget(relativity_group_box)

        row.addStretch()

        # Assemble Table and Plot area
        if self.table and self.plot:
            self.pt_layout.addLayout(row)
        if self.plot:
            self.pt_layout.addWidget(self.plot)
        if self.table:
            self.pt_layout.addWidget(self.table)
        self.analysis_view_toggled(self.is_plot_visible)
        return widget

    @QtCore.Slot(name="isAnalysisViewTypeToggled")
    def analysis_view_toggled(self, checked: bool):
        """Show graph and/or table, whichever is selected.

        Can also hide both, if you want to do that.
        """
        self.is_plot_visible = checked
        self.table.setVisible(not checked)
        self.plot.setVisible(checked)

    @QtCore.Slot(bool, name="isRelativeToggled")
    def relativity_check(self, checked: bool):
        """Check if the relative or absolute option is selected."""
        self.relative = checked
        self.update_tab()

    def get_scenario_labels(self) -> List[str]:
        """Get scenario labels if presamples is used."""
        return self.parent.mlca.scenario_names if self.has_scenarios else []

    def configure_scenario(self):
        """Determine if scenario Qt widgets are visible or not and retrieve
        scenario labels for the selection drop-down box.
        """
        if self.scenario_box:
            self.scenario_box.setVisible(self.has_scenarios)
            self.update_combobox(self.scenario_box, self.get_scenario_labels())

    @staticmethod
    @QtCore.Slot(int, name="setBoxIndex")
    def set_combobox_index(box: QComboBox, index: int) -> None:
        """Update the index on the given QComboBox without sending a signal."""
        box.blockSignals(True)
        box.setCurrentIndex(index)
        box.blockSignals(False)

    @staticmethod
    def update_combobox(box: QComboBox, labels: List[str]) -> None:
        """Update the combobox menu."""
        box.blockSignals(True)
        box.clear()
        box.insertItems(0, labels)
        box.blockSignals(False)

    def update_tab(self):
        """Update the plot and table if they are present."""
        if self.plot:
            self.update_plot()
        if self.table:
            self.update_table()
        if self.plot and self.table:
            self.analysis_view_toggled(self.is_plot_visible)

    def update_table(self, *args, **kwargs):
        """Update the table."""
        self.table.model.sync(*args, **kwargs)

    def update_plot(self, *args, **kwargs):
        """Update the plot."""
        self.plot.plot(*args, **kwargs)
        self.export_plot.png.clicked.connect(self.plot.to_png)
        self.export_plot.svg.clicked.connect(self.plot.to_svg)

    def build_export(self, has_table: bool = True, has_plot: bool = True) -> QHBoxLayout:
        """Construct a custom export button layout.

        Produces layout with buttons for export of relevant sections (plot, table).
        Options for figure are:
            .png (image format useful for computer generated graphics)
            .svg (scalable vector graphic, image is not pixels but data on where lines are,
                useful in reports)
        Options for Table are:
            copy (copies the table to clipboard)
            .csv (a comma separated values file of the table, useful for data storage)
            Excel (an excel file, useful for exchanging with people and making visualizations)
        """
        export_menu = QHBoxLayout()

        # Export Plot
        if has_plot:
            plot_layout = QHBoxLayout()
            self.export_plot = ExportPlot(
                QLabel("Export plot:"),
                QPushButton(".png"),
                QPushButton(".svg"),
            )
            self.export_plot.png.clicked.connect(self.plot.to_png)
            self.export_plot.svg.clicked.connect(self.plot.to_svg)
            for obj in self.export_plot:
                plot_layout.addWidget(obj)
            export_menu.addLayout(plot_layout)

        # Add seperator if both table and plot exist
        if has_table and has_plot:
            export_menu.addWidget(vertical_line())

        # Export Table
        if has_table:
            table_layout = QHBoxLayout()
            self.export_table = ExportTable(
                QLabel("Export table:"),
                QPushButton("Copy"),
                QPushButton(".csv"),
                QPushButton("Excel"),
            )
            self.export_table.copy.clicked.connect(self.table.to_clipboard)
            self.export_table.csv.clicked.connect(self.table.to_csv)
            self.export_table.excel.clicked.connect(self.table.to_excel)
            for obj in self.export_table:
                table_layout.addWidget(obj)
            export_menu.addLayout(table_layout)

        export_menu.addStretch()
        return export_menu


class InventoryTab(NewAnalysisTab):
    """Class for the 'Inventory' sub-tab.

    This tab allows for investigation of the inventories of the calculation.

    Shows:
        Option to choose between 'Biosphere flows' and 'Technosphere flows'
        Inventory table for either 'Biosphere flows' or 'Technosphere flows'
        Export options
    """

    def __init__(self, parent=None):
        super().__init__(parent)
        self.df_biosphere = None
        self.df_technosphere = None

        self.layout.addLayout(get_header_layout('Inventory'))

        # buttons
        button_layout = QHBoxLayout()
        self.radio_button_biosphere = QRadioButton("Biosphere flows")
        self.radio_button_biosphere.setChecked(True)
        button_layout.addWidget(self.radio_button_biosphere)
        self.radio_button_technosphere = QRadioButton("Technosphere flows")
        self.remove_zeros_checkbox = QCheckBox("Remove '0' values")
        self.remove_zero_state = False
        self.last_remove_zero_state = self.remove_zero_state
        self.remove_zeros_checkbox.setChecked(self.remove_zero_state)
        self.remove_zeros_checkbox.setToolTip("Choose whether to show '0' values or not.\n"
                                              "When selected, '0' values are not shown.\n"
                                              "Rows are only removed when all reference flows are '0'.")
        self.scenario_label = QLabel("Scenario:")
        button_layout.addWidget(self.radio_button_technosphere)
        button_layout.addWidget(self.scenario_label)
        button_layout.addWidget(self.scenario_box)
        button_layout.addStretch(1)
        button_layout.addWidget(self.remove_zeros_checkbox)
        self.layout.addLayout(button_layout)

        # table
        self.table = InventoryTable(self.parent)
        self.table.table_name = 'Inventory_' + self.parent.cs_name
        self.layout.addWidget(self.table)

        self.layout.addStretch(1)

        self.layout.addLayout(self.build_export(has_plot=False, has_table=True))
        self.connect_signals()

    def connect_signals(self):
        self.radio_button_biosphere.toggled.connect(self.button_clicked)
        self.remove_zeros_checkbox.toggled.connect(self.remove_zeros_checked)
        if self.has_scenarios:
            self.scenario_box.currentIndexChanged.connect(self.parent.update_scenario_data)
            self.parent.update_scenario_box_index.connect(
                lambda index: self.set_combobox_index(self.scenario_box, index)
            )

    @QtCore.Slot(bool, name="isRemoveZerosToggled")
    def remove_zeros_checked(self, toggled: bool):
        """Update table according to remove-zero selected."""
        self.remove_zero_state = toggled
        self.update_table()
        self.last_remove_zero_state = self.remove_zero_state

    @QtCore.Slot(bool, name="isBiosphereToggled")
    def button_clicked(self, toggled: bool):
        """Update table according to radiobutton selected."""
        ext = "_Inventory" if toggled else "_Inventory_technosphere"
        self.table.table_name = "{}{}".format(self.parent.cs_name, ext)
        self.update_table()

    def configure_scenario(self):
        """Allow scenarios options to be visible when used."""
        super().configure_scenario()
        self.scenario_label.setVisible(self.has_scenarios)

    def update_tab(self):
        """Update the tab."""
        self.clear_tables()
        super().update_tab()

    def update_table(self):
        """Update the table."""
        inventory = "biosphere" if self.radio_button_biosphere.isChecked() else "technosphere"
        # We handle both 'df_biosphere' and 'df_technosphere' variables here.
        attr_name = "df_{}".format(inventory)
        if getattr(self, attr_name) is None or self.remove_zero_state != self.last_remove_zero_state:
            setattr(self, attr_name, self.parent.contributions.inventory_df(
                inventory_type=inventory)
                    )

        def filter_zeroes(df):
            filter_on = [x for x in df.columns.tolist() if '|' in x]
            return df[df[filter_on].sum(axis=1) != 0].reset_index(drop=True)

        if self.remove_zero_state and getattr(self, 'df_biosphere') is not None:
            self.df_biosphere = filter_zeroes(self.df_biosphere)
        if self.remove_zero_state and getattr(self, 'df_technosphere') is not None:
            self.df_technosphere = filter_zeroes(self.df_technosphere)
        super().update_table(getattr(self, attr_name))

    def clear_tables(self) -> None:
        """Set the biosphere and technosphere to None."""
        self.df_biosphere, self.df_technosphere = None, None


class LCAResultsTab(NewAnalysisTab):
    """Class for the 'LCA Results' sub-tab.

    This tab allows the user to get a basic overview of the results of the calculation setup.

    Shows:
        'Overview' and 'by impact category' options for different plots/graphs
        Plots/graphs
        Export buttons
    """

    def __init__(self, parent=None):
        super().__init__(parent)
        self.parent = parent
        self.lca_scores_widget = LCAScoresTab(parent)
        self.lca_overview_widget = LCIAResultsTab(parent)

        self.layout.setAlignment(QtCore.Qt.AlignTop)
        self.layout.addLayout(get_header_layout('LCA Results'))

        # buttons
        button_layout = QHBoxLayout()
        self.button_group = QButtonGroup()
        self.button_overview = QRadioButton("Overview")
        self.button_overview.setToolTip(
            "Show a matrix of all reference flows and all impact categories")
        button_layout.addWidget(self.button_overview)
        self.button_by_method = QRadioButton("by impact category")
        self.button_by_method.setToolTip(
            "Show the impacts of each reference flow for the selected impact categories")
        self.button_by_method.setChecked(False)
        self.scenario_label = QLabel("Scenario:")
        self.button_group.addButton(self.button_overview, 0)
        self.button_group.addButton(self.button_by_method, 1)
        button_layout.addWidget(self.button_by_method)
        button_layout.addWidget(self.scenario_label)
        button_layout.addWidget(self.scenario_box)
        button_layout.addStretch(1)
        self.layout.addLayout(button_layout)

        self.layout.addWidget(self.lca_scores_widget)
        self.layout.addWidget(self.lca_overview_widget)

        self.button_clicked(True)
        self.button_overview.setChecked(True)
        self.connect_signals()

    def connect_signals(self):
        self.button_overview.toggled.connect(self.button_clicked)
        if self.has_scenarios:
            self.scenario_box.currentIndexChanged.connect(self.parent.update_scenario_data)
            self.parent.update_scenario_box_index.connect(
                lambda index: self.set_combobox_index(self.scenario_box, index)
            )
            self.button_by_method.toggled.connect(
                lambda on_lcia: self.scenario_box.setHidden(on_lcia)
            )
            self.button_by_method.toggled.connect(
                lambda on_lcia: self.scenario_label.setHidden(on_lcia)
            )

    @QtCore.Slot(bool, name="overviewToggled")
    def button_clicked(self, is_overview: bool):
        self.lca_overview_widget.setVisible(is_overview)
        self.lca_scores_widget.setHidden(is_overview)

    def configure_scenario(self):
        """Allow scenarios options to be visible when used."""
        super().configure_scenario()
        self.scenario_box.setHidden(self.button_by_method.isChecked())
        self.scenario_label.setHidden(self.button_by_method.isChecked())

    def update_tab(self):
        """Update the tab."""
        self.lca_scores_widget.update_tab()
        self.lca_overview_widget.update_tab()


class LCAScoresTab(NewAnalysisTab):
    """Class for when 'by impact category' is chosen in the 'LCA Results' sub-tab."""

    def __init__(self, parent=None):
        super().__init__(parent)
        self.parent = parent

        self.combobox_menu = QHBoxLayout()
        self.combobox_label = QLabel("Choose impact category:")
        self.combobox = QComboBox()
        self.combobox.scroll = False
        self.combobox_menu.addWidget(self.combobox_label)
        self.combobox_menu.addWidget(self.combobox, 1)
        self.combobox_menu.addStretch(1)
        self.layout.addLayout(self.combobox_menu)

        self.plot = LCAResultsBarChart(self.parent)
        self.plot.plot_name = 'LCA scores_' + self.parent.cs_name
        self.layout.addWidget(self.plot)

        self.layout.addLayout(self.build_export(has_plot=True, has_table=False))

        self.connect_signals()

    def connect_signals(self):
        self.combobox.currentIndexChanged.connect(self.update_plot)

    def build_export(self, has_table: bool = True, has_plot: bool = True) -> QHBoxLayout:
        """Add 3d excel export if presamples- or scenario-type LCA is performed."""
        layout = super().build_export(has_table, has_plot)
        if self.has_scenarios:
            # Remove the last QSpacerItem from the layout,
            stretch = layout.takeAt(layout.count() - 1)
            # Then add the additional label and export btn, plus new stretch.
            exp_layout = QHBoxLayout()
            exp_layout.addWidget(QLabel("Export all data"))
            btn = QPushButton("Excel")
            btn.setToolTip("Include all reference flows, impact categories and scenarios")
            if self.parent:
                btn.clicked.connect(self.parent.generate_lcia_scenario_export)
            exp_layout.addWidget(btn)
            layout.addWidget(vertical_line())
            layout.addLayout(exp_layout)
            layout.addSpacerItem(stretch)
        return layout

    def update_tab(self):
        """Update the tab."""
        self.update_combobox(self.combobox, [str(m) for m in self.parent.mlca.methods])
        super().update_tab()

    @QtCore.Slot(int, name="updatePlotWithIndex")
    def update_plot(self, method_index: int = 0):
        """Update the plot."""
        method = self.parent.mlca.methods[method_index]
        df = self.parent.mlca.get_results_for_method(method_index)
        labels = [
            bc.format_activity_label(next(iter(fu.keys())), style='pnld')
            for fu in self.parent.mlca.func_units
        ]
        idx = self.layout.indexOf(self.plot)
        self.plot.deleteLater()
        self.plot = LCAResultsBarChart(self.parent)
        self.layout.insertWidget(idx, self.plot)
        super().update_plot(df, method=method, labels=labels)
        self.updateGeometry()
        self.plot.plot_name = '_'.join([self.parent.cs_name, 'LCA scores', str(method)])


class LCIAResultsTab(NewAnalysisTab):
    """Class for when 'Overview' is chosen in the 'LCA Results' sub-tab."""

    def __init__(self, parent, **kwargs):
        super(LCIAResultsTab, self).__init__(parent, **kwargs)
        self.parent = parent
        self.df = None

        # if not self.parent.single_func_unit:
        self.plot = LCAResultsOverview(self.parent)
        self.plot.plot_name = self.parent.cs_name + '_LCIA results'
        self.table = LCAResultsTable(self.parent)
        self.table.table_name = self.parent.cs_name + '_LCIA results'
        self.relative = False

        space = QScrollArea()
        space.setWidget(self.build_main_space())
        space.setWidgetResizable(True)

        self.layout.addWidget(space)
        self.layout.addLayout(self.build_export(True, True))

    def build_export(self, has_table: bool = True, has_plot: bool = True) -> QHBoxLayout:
        """Add 3d excel export if presamples- or scenario-type LCA is performed."""
        layout = super().build_export(has_table, has_plot)
        if self.has_scenarios:
            # Remove the last QSpacerItem from the layout,
            stretch = layout.takeAt(layout.count() - 1)
            # Then add the additional label and export btn, plus new stretch.
            exp_layout = QHBoxLayout()
            exp_layout.addWidget(QLabel("Export all data"))
            btn = QPushButton("Excel")
            btn.setToolTip("Include all reference flows, impact categories and scenarios")
            if self.parent:
                btn.clicked.connect(self.parent.generate_lcia_scenario_export)
            exp_layout.addWidget(btn)
            layout.addWidget(vertical_line())
            layout.addLayout(exp_layout)
            layout.addSpacerItem(stretch)
        return layout

    def update_tab(self):
        self.df = self.parent.contributions.lca_scores_df(normalized=self.relative)
        super().update_tab()

    def update_plot(self):
        """Update the plot."""
        idx = self.pt_layout.indexOf(self.plot)
        self.plot.deleteLater()
        self.plot = LCAResultsOverview(self.parent)
        self.pt_layout.insertWidget(idx, self.plot)
        super().update_plot(self.df)
        if self.pt_layout.parentWidget():
            self.pt_layout.parentWidget().updateGeometry()

    def update_table(self):
        super().update_table(self.df)


class ContributionTab(NewAnalysisTab):
    """Parent class for any 'XXX Contributions' sub-tab."""

    def __init__(self, parent, **kwargs):
        super().__init__(parent)
        self.cutoff_menu = CutoffMenu(self, cutoff_value=0.05)
        self.combobox_menu = Combobox(
            func=QComboBox(self),
            func_label=QLabel("Reference Flow:"),
            method=QComboBox(self),
            method_label=QLabel("Impact Category:"),
            agg=QComboBox(self),
            agg_label=QLabel("Aggregate by:"),
            scenario=self.scenario_box,
            scenario_label=QLabel("Scenario:"),
        )
        self.switch_label = QLabel("Compare:")
        self.switches = SwitchComboBox(self)

        self.relativity = Relativity(
            QRadioButton("Relative"),
            QRadioButton("Absolute"),
        )
        self.relativity.relative.setChecked(True)
        self.relative = True
        self.relativity.relative.setToolTip(
            "Show relative values (compare fraction of each contribution)")
        self.relativity.absolute.setToolTip(
            "Show absolute values (compare magnitudes of each contribution)")

        self.df = None
        self.plot = ContributionPlot()
        self.table = ContributionTable(self)
        self.contribution_fn = None
        self.has_method, self.has_func = False, False
        self.unit = None

        self.is_aggregated = False

    def set_filename(self, optional_fields: dict = None):
        """Given a dictionary of fields, put together a usable filename for the plot and table."""
        optional = optional_fields or {}
        fields = (
            self.parent.cs_name, self.contribution_fn, optional.get("method"),
            optional.get("functional_unit"), self.unit
        )
        filename = '_'.join((str(x) for x in fields if x is not None))
        self.plot.plot_name, self.table.table_name = filename, filename

    def build_combobox(self, has_method: bool = True, has_func: bool = False) -> QHBoxLayout:
        """Construct a horizontal layout for picking and choosing what data to show and how."""
        menu = QHBoxLayout()
        # Populate the drop-down boxes with their relevant values.
        self.combobox_menu.func.addItems(
            list(self.parent.mlca.func_unit_translation_dict.keys())
        )
        self.combobox_menu.method.addItems(list(self.parent.method_dict.keys()))

        menu.addWidget(self.switch_label)
        menu.addWidget(self.switches)
        menu.addWidget(vertical_line())
        menu.addWidget(self.combobox_menu.scenario_label)
        menu.addWidget(self.combobox_menu.scenario)
        menu.addWidget(self.combobox_menu.method_label)
        menu.addWidget(self.combobox_menu.method)
        menu.addWidget(self.combobox_menu.func_label)
        menu.addWidget(self.combobox_menu.func)
        menu.addWidget(self.combobox_menu.agg_label)
        menu.addWidget(self.combobox_menu.agg)
        menu.addStretch()

        self.has_method = has_method
        self.has_func = has_func
        return menu

    def configure_scenario(self):
        """Supplement the superclass method because there are more things to hide in these tabs."""
        super().configure_scenario()
        visible = self.has_scenarios
        self.combobox_menu.scenario_label.setVisible(visible)

    @QtCore.Slot(int, name="changeComparisonView")
    def toggle_comparisons(self, index: int):
        self.toggle_func(index == self.switches.indexes.func)
        self.toggle_method(index == self.switches.indexes.method)
        self.toggle_scenario(index == self.switches.indexes.scenario)
        self.update_tab()

    @QtCore.Slot(bool, name="hideScenarioCombo")
    def toggle_scenario(self, active: bool):
        """Allow scenarios options to be visible when used."""
        if self.has_scenarios:
            self.combobox_menu.scenario.setHidden(active)
            self.combobox_menu.scenario_label.setHidden(active)

    @QtCore.Slot(bool, name="hideFuCombo")
    def toggle_func(self, active: bool):
        self.combobox_menu.func.setHidden(active)
        self.combobox_menu.func_label.setHidden(active)

    @QtCore.Slot(bool, name="hideMethodCombo")
    def toggle_method(self, active: bool):
        self.combobox_menu.method.setHidden(active)
        self.combobox_menu.method_label.setHidden(active)

    @QtCore.Slot(name="comboboxTriggerUpdate")
    def set_combobox_changes(self):
        """Update fields based on user-made changes in combobox.

        Any trigger linked to this slot will cause the values in the
        combobox objects to be read out (which comparison, drop-down indexes,
        etc.) and fed into update calls.
        """
        if self.combobox_menu.agg.currentText() != 'none':
            self.is_aggregated = True
            compare_fields = {"aggregator": self.combobox_menu.agg.currentText()}
        else:
            self.is_aggregated = False
            compare_fields = {"aggregator": None}

        # Determine which comparison is active and update the comparison.
        if self.switches.currentIndex() == self.switches.indexes.func:
            compare_fields.update({
                "method": self.parent.method_dict[self.combobox_menu.method.currentText()],
            })
        elif self.switches.currentIndex() == self.switches.indexes.method:
            compare_fields.update({
                "functional_unit": self.combobox_menu.func.currentText(),
            })
        elif self.switches.currentIndex() == self.switches.indexes.scenario:
            compare_fields.update({
                "method": self.parent.method_dict[self.combobox_menu.method.currentText()],
                "functional_unit": self.combobox_menu.func.currentText(),
            })

        # Determine the unit for the figure, update the filenames and the
        # underlying dataframe.
        self.unit = get_unit(compare_fields.get("method"), self.relative)
        self.set_filename(compare_fields)
        self.df = self.update_dataframe(**compare_fields)

    def connect_signals(self):
        """Override the inherited method to perform the same thing plus aggregation."""
        self.cutoff_menu.slider_change.connect(self.update_tab)
        self.switches.currentIndexChanged.connect(self.toggle_comparisons)
        self.combobox_menu.method.currentIndexChanged.connect(self.update_tab)
        self.combobox_menu.func.currentIndexChanged.connect(self.update_tab)
        self.combobox_menu.agg.currentIndexChanged.connect(self.update_tab)

        # Add wiring for presamples scenarios
        if self.has_scenarios:
            self.scenario_box.currentIndexChanged.connect(self.parent.update_scenario_data)
            self.parent.update_scenario_box_index.connect(
                lambda index: self.set_combobox_index(self.scenario_box, index)
            )

    def update_tab(self):
        """Update the tab."""
        self.set_combobox_changes()
        super().update_tab()

    def update_dataframe(self, *args, **kwargs):
        """Update the underlying dataframe.

        Implement in subclass."""
        raise NotImplementedError

    def update_table(self):
        super().update_table(self.df)

    def update_plot(self):
        """Update the plot."""
        idx = self.pt_layout.indexOf(self.plot)
        # name is already altered by set_filename before update_plot occurs.
        name = self.plot.plot_name
        self.plot.deleteLater()
        self.plot = ContributionPlot()
        self.pt_layout.insertWidget(idx, self.plot)
        super().update_plot(self.df, unit=self.unit, context_menu_actions=self.get_context_menu_actions(),
                            is_relative=self.relative)
        self.plot.plot_name = name
        if self.pt_layout.parentWidget():
            self.pt_layout.parentWidget().updateGeometry()

    def get_context_menu_actions(self) -> []:
        """Gets the context menu options, if any, else the context menu will be disabled.

        Implement in subclass."""
        raise NotImplementedError


class ElementaryFlowContributionTab(ContributionTab):
    """Class for the 'Elementary flow Contributions' sub-tab.

    This tab allows for analysis of elementary flows.

    Example questions that can be answered by this tab:
        What is the CO2 production caused by reference flow XXX?
        Which impact is largest on the impact category YYY?
        What are the 5 largest elementary flows caused by reference flow ZZZ?

    Shows:
        Cutoff menu for determining cutoff values
        Compare options button to change between 'Reference Flows' and 'Impact Categories'
        'Impact Category'/'Reference Flow' chooser with aggregation method
        Plot/Table on/off and Relative/Absolute options for data
        Plot/Table
        Export options
    """

    def __init__(self, parent=None):
        super().__init__(parent)

        self.layout.addLayout(get_header_layout('Elementary Flow Contributions'))
        self.layout.addWidget(self.cutoff_menu)
        self.layout.addWidget(horizontal_line())
        combobox = self.build_combobox(has_method=True, has_func=True)
        self.layout.addLayout(combobox)
        self.layout.addWidget(horizontal_line())
        self.layout.addWidget(self.build_main_space())
        self.layout.addLayout(self.build_export(True, True))

        self.contribution_fn = 'EF contributions'
        self.switches.configure(self.has_func, self.has_method)
        self.connect_signals()
        self.toggle_comparisons(self.switches.indexes.func)

    def build_combobox(self, has_method: bool = True,
                       has_func: bool = False) -> QHBoxLayout:
        self.combobox_menu.agg.addItems(self.parent.contributions.DEFAULT_EF_AGGREGATES)
        return super().build_combobox(has_method, has_func)

    def update_dataframe(self, *args, **kwargs):
        """Retrieve the top elementary flow contributions."""
        return self.parent.contributions.top_elementary_flow_contributions(
            **kwargs, limit=self.cutoff_menu.cutoff_value,
            limit_type=self.cutoff_menu.limit_type, normalize=self.relative
        )

    def get_context_menu_actions(self) -> []:
        return None

class ProcessContributionsTab(ContributionTab):
    """Class for the 'Process Contributions' sub-tab.

    This tab allows for analysis of process contributions.

    Example questions that can be answered by this tab:
        What is the contribution of electricity production to reference flow XXX?
        Which process contributes the most to impact category YYY?
        What are the top 5 contributing processes to reference flow ZZZ?

    Shows:
        Cutoff menu for determining cutoff values
        Compare options button to change between 'Reference Flows' and 'Impact Categories'
        'Impact Category'/'Reference Flow' chooser with aggregation method
        Plot/Table on/off and Relative/Absolute options for data
        Plot/Table
        Export options
    """

    def __init__(self, parent=None):
        super().__init__(parent)

        self.layout.addLayout(get_header_layout('Process Contributions'))
        self.layout.addWidget(self.cutoff_menu)
        self.layout.addWidget(horizontal_line())
        combobox = self.build_combobox(has_method=True, has_func=True)
        self.layout.addLayout(combobox)
        self.layout.addWidget(horizontal_line())
        self.layout.addWidget(self.build_main_space())
        self.layout.addLayout(self.build_export(True, True))

        self.contribution_fn = 'Process contributions'
        self.switches.configure(self.has_func, self.has_method)
        self.connect_signals()
        self.toggle_comparisons(self.switches.indexes.func)

        # Used as a source of activity key, used to open activity from context menu of chart
        self.activity_key_label_map = None

    def build_combobox(self, has_method: bool = True,
                       has_func: bool = False) -> QHBoxLayout:
        self.combobox_menu.agg.addItems(self.parent.contributions.DEFAULT_ACT_AGGREGATES)
        return super().build_combobox(has_method, has_func)

    def update_dataframe(self, *args, **kwargs):
        """Retrieve the top process contributions"""
        updated_dataframe, activity_key_label_map = self.parent.contributions.top_process_contributions(
            **kwargs, limit=self.cutoff_menu.cutoff_value,
            limit_type=self.cutoff_menu.limit_type, normalize=self.relative
        )
        if activity_key_label_map is not None and 'Total' in activity_key_label_map.keys():
            activity_key_label_map.pop("Total")
        self.activity_key_label_map = activity_key_label_map
        return updated_dataframe

    def get_context_menu_actions(self) -> []:
        if not self.is_aggregated:
            return [("Open Activity", self.open_activity)]

    def open_activity(self, bar_index: int, sub_bar_index: int):
        if list(self.activity_key_label_map)[sub_bar_index] == "Rest":
            print("Cannot open Rest")
            return
        signals.open_activity_tab.emit(
            self.activity_key_label_map[list(self.activity_key_label_map)[sub_bar_index]])

class CorrelationsTab(NewAnalysisTab):
    def __init__(self, parent):
        super().__init__(parent)
        self.parent = parent

        self.tab_text = "Correlations"
        self.layout.addLayout(get_header_layout('Correlation Analysis'))

        if not self.parent.single_func_unit:
            self.plot = CorrelationPlot(self.parent)

        space = QScrollArea()
        space.setWidget(self.build_main_space())
        space.setWidgetResizable(True)

        self.layout.addWidget(space)
        self.layout.addLayout(self.build_export(
            has_table=False, has_plot=not self.parent.single_func_unit
        ))

    def update_plot(self):
        """Update the plot."""
        idx = self.pt_layout.indexOf(self.plot)
        self.plot.figure.clf()
        self.plot.deleteLater()
        self.plot = CorrelationPlot(self.parent)
        self.pt_layout.insertWidget(idx, self.plot)
        df = self.parent.mlca.get_normalized_scores_df()
        super().update_plot(df)
        if self.pt_layout.parentWidget():
            self.pt_layout.parentWidget().updateGeometry()


class SankeyTab(QWidget):
    def __init__(self, parent):
        super(SankeyTab, self).__init__(parent)
        self.parent = parent


class MonteCarloTab(NewAnalysisTab):
    def __init__(self, parent=None):
        super(MonteCarloTab, self).__init__(parent)
        self.parent: LCAResultsSubTab = parent

        self.layout.addLayout(get_header_layout('Monte Carlo Simulation'))
        self.scenario_label = QLabel("Scenario:")
        self.include_box = QGroupBox("Include uncertainty for:", self)
        grid = QGridLayout()
        self.include_tech = QCheckBox("Technosphere", self)
        self.include_tech.setChecked(True)
        self.include_bio = QCheckBox("Biosphere", self)
        self.include_bio.setChecked(True)
        self.include_cf = QCheckBox("Characterization Factors", self)
        self.include_cf.setChecked(True)
        self.include_parameters = QCheckBox("Parameters", self)
        self.include_parameters.setChecked(True)
        grid.addWidget(self.include_tech, 0, 0)
        grid.addWidget(self.include_bio, 0, 1)
        grid.addWidget(self.include_cf, 1, 0)
        grid.addWidget(self.include_parameters, 1, 1)
        self.include_box.setLayout(grid)

        self.add_MC_ui_elements()

        self.table = LCAResultsTable()
        self.table.table_name = 'MonteCarlo_' + self.parent.cs_name
        self.plot = MonteCarloPlot(self.parent)
        self.plot.hide()
        self.plot.plot_name = 'MonteCarlo_' + self.parent.cs_name
        self.layout.addWidget(self.plot)
        self.export_widget = self.build_export(has_plot=True, has_table=True)
        self.layout.addWidget(self.export_widget)
        self.layout.setAlignment(QtCore.Qt.AlignTop)
        self.connect_signals()

    def connect_signals(self):
        self.button_run.clicked.connect(self.calculate_mc_lca)
        # signals.monte_carlo_ready.connect(self.update_mc)
        # self.combobox_fu.currentIndexChanged.connect(self.update_plot)
        self.combobox_methods.currentIndexChanged.connect(
            # ignore the index and send the cs_name instead
            lambda x: self.update_mc(cs_name=self.parent.cs_name)
        )

        # signals
        # self.radio_button_biosphere.clicked.connect(self.button_clicked)
        # self.radio_button_technosphere.clicked.connect(self.button_clicked)

        if self.has_scenarios:
            self.scenario_box.currentIndexChanged.connect(self.parent.update_scenario_data)
            self.parent.update_scenario_box_index.connect(
                lambda index: self.set_combobox_index(self.scenario_box, index)
            )

    def add_MC_ui_elements(self):
        layout_mc = QVBoxLayout()

        # H-LAYOUT start simulation
        self.button_run = QPushButton('Run')
        self.label_iterations = QLabel('Iterations:')
        self.iterations = QLineEdit('30')
        self.iterations.setFixedWidth(40)
        self.iterations.setValidator(QtGui.QIntValidator(1, 1000))
        self.label_seed = QLabel('Random seed:')
        self.label_seed.setToolTip('Seed value (integer) for the random number generator. '
                                   'Use this for reproducible samples.')
        self.seed = QLineEdit('')
        self.seed.setFixedWidth(30)

        self.hlayout_run = QHBoxLayout()
        self.hlayout_run.addWidget(self.scenario_label)
        self.hlayout_run.addWidget(self.scenario_box)
        self.hlayout_run.addWidget(self.button_run)
        self.hlayout_run.addWidget(self.label_iterations)
        self.hlayout_run.addWidget(self.iterations)
        self.hlayout_run.addWidget(self.label_seed)
        self.hlayout_run.addWidget(self.seed)
        self.hlayout_run.addWidget(self.include_box)
        self.hlayout_run.addStretch(1)
        layout_mc.addLayout(self.hlayout_run)

        # self.label_running = QLabel('Running a Monte Carlo simulation. Please allow some time for this. '
        #                             'Please do not run another simulation at the same time.')
        # self.layout_mc.addWidget(self.label_running)
        # self.label_running.hide()

        # # buttons for all FUs or for all methods
        # self.radio_button_all_fu = QRadioButton("For all reference flows")
        # self.radio_button_all_methods = QRadioButton("Technosphere flows")
        #
        # self.radio_button_biosphere.setChecked(True)
        # self.radio_button_technosphere.setChecked(False)
        #
        # self.label_for_all_fu = QLabel('For all reference flows')
        # self.combobox_fu = QRadioButton()
        # self.hlayout_fu = QHBoxLayout()

        # FU selection
        # self.label_fu = QLabel('Choose reference flow')
        # self.combobox_fu = QComboBox()
        # self.hlayout_fu = QHBoxLayout()
        #
        # self.hlayout_fu.addWidget(self.label_fu)
        # self.hlayout_fu.addWidget(self.combobox_fu)
        # self.hlayout_fu.addStretch()
        # self.layout_mc.addLayout(self.hlayout_fu)

        # method selection
        self.method_selection_widget = QWidget()
        self.label_methods = QLabel('Choose impact category')
        self.combobox_methods = QComboBox()
        self.hlayout_methods = QHBoxLayout()

        self.hlayout_methods.addWidget(self.label_methods)
        self.hlayout_methods.addWidget(self.combobox_methods)
        self.hlayout_methods.addStretch()
        self.method_selection_widget.setLayout(self.hlayout_methods)

        layout_mc.addWidget(self.method_selection_widget)
        self.method_selection_widget.hide()

        self.layout.addLayout(layout_mc)

    def build_export(self, has_table: bool = True, has_plot: bool = True) -> QWidget:
        """Construct the export layout but set it into a widget because we
         want to hide it."""
        export_layout = super().build_export(has_table, has_plot)
        export_widget = QWidget()
        export_widget.setLayout(export_layout)
        # Hide widget until MC is calculated
        export_widget.hide()
        return export_widget

    @QtCore.Slot(name="calculateMcLca")
    def calculate_mc_lca(self):
        self.method_selection_widget.hide()
        self.plot.hide()
        self.export_widget.hide()

        iterations = int(self.iterations.text())
        seed = None
        if self.seed.text():
            print('SEED: ', self.seed.text())
            try:
                seed = int(self.seed.text())
            except ValueError:
                traceback.print_exc()
                QMessageBox.warning(self, 'Warning', 'Seed value must be an integer number or left empty.')
                self.seed.setText('')
                return
        includes = {
            "technosphere": self.include_tech.isChecked(),
            "biosphere": self.include_bio.isChecked(),
            "cf": self.include_cf.isChecked(),
            "parameters": self.include_parameters.isChecked(),
        }

        try:
            self.parent.mc.calculate(iterations=iterations, seed=seed, **includes)
            signals.monte_carlo_finished.emit()
            self.update_mc()
        except InvalidParamsError as e:  # This can occur if uncertainty data is missing or otherwise broken
            # print(e)
            traceback.print_exc()
            QMessageBox.warning(self, 'Could not perform Monte Carlo simulation', str(e))

        # a threaded way for this - unfortunatley this crashes as:
        # pypardsio_solver is used for the 'spsolve' and 'factorized' functions. Python crashes on windows if multiple
        # instances of PyPardisoSolver make calls to the Pardiso library
        # worker_thread = WorkerThread()
        # print('Created local worker_thread')
        # worker_thread.set_mc(self.parent.mc, iterations=iterations)
        # print('Passed object to thread.')
        # worker_thread.start()
        # self.label_running.show()

        #

        # thread = NewCSMCThread() #self.parent.mc
        # thread.calculation_finished.connect(
        #     lambda x: print('Calculation finished.'))
        # thread.start()

        # # give us a thread and start it
        # thread = QtCore.QThread()
        # thread.start()
        #
        # # create a worker and move it to our extra thread
        # worker = Worker()
        # worker.moveToThread(thread)

        # self.parent.mct.start()
        # self.parent.mct.run(iterations=iterations)
        # self.parent.mct.finished()

        # objThread = QtCore.QThread()
        # obj = QObjectMC()  # self.parent.cs_name
        # obj.moveToThread(objThread)
        # obj.finished.connect(objThread.quit)
        # objThread.started.connect(obj.long_running)
        # # objThread.finished.connect(app.exit)
        # objThread.finished.connect(
        #     lambda x: print('Finished Thread!')
        # )
        # objThread.start()

        # objThread = QtCore.QThread()
        # obj = SomeObject()
        # obj.moveToThread(objThread)
        # obj.finished.connect(objThread.quit)
        # objThread.started.connect(obj.long_running)
        # objThread.finished.connect(
        #     lambda x: print('Finished Thread!')
        # )
        # objThread.start()

        # self.method_selection_widget.show()
        # self.plot.show()
        # self.export_widget.show()

    def configure_scenario(self):
        super().configure_scenario()
        self.scenario_label.setVisible(self.has_scenarios)

    def update_tab(self):
        self.update_combobox(self.combobox_methods, [str(m) for m in self.parent.mc.methods])
        # self.update_combobox(self.combobox_methods, [str(m) for m in self.parent.mct.mc.methods])

    def update_mc(self, cs_name=None):
        # act = self.combobox_fu.currentText()
        # activity_index = self.combobox_fu.currentIndex()
        # act_key = self.parent.mc.activity_keys[activity_index]
        # if cs_name != self.parent.cs_name:  # relevant if several CS are open at the same time
        #     return

        # self.label_running.hide()
        self.method_selection_widget.show()
        self.export_widget.show()

        method_index = self.combobox_methods.currentIndex()
        method = self.parent.mc.methods[method_index]

        # data = self.parent.mc.get_results_by(act_key=act_key, method=method)
        self.df = self.parent.mc.get_results_dataframe(method=method)

        self.update_table()
        self.update_plot(method=method)
        filename = '_'.join([str(x) for x in [self.parent.cs_name, 'Monte Carlo results', str(method)]])
        self.plot.plot_name, self.table.table_name = filename, filename

    def update_plot(self, method):
        idx = self.layout.indexOf(self.plot)
        self.plot.deleteLater()
        # name is already altered by update_mc before update_plot
        name = self.plot.plot_name
        self.plot = MonteCarloPlot(self.parent)
        self.layout.insertWidget(idx, self.plot)
        super().update_plot(self.df, method=method)
        self.plot.plot_name = name
        self.plot.show()
        if self.layout.parentWidget():
            self.layout.parentWidget().updateGeometry()

    def update_table(self):
        super().update_table(self.df)


class GSATab(NewAnalysisTab):
    def __init__(self, parent=None):
        super(GSATab, self).__init__(parent)
        self.parent = parent

        self.GSA = GlobalSensitivityAnalysis(self.parent.mc)

        self.layout.addLayout(get_header_layout('Global Sensitivity Analysis'))
        self.scenario_box = None

        self.add_GSA_ui_elements()

        self.table = LCAResultsTable()
        self.table.table_name = 'GSA_' + self.parent.cs_name
        self.layout.addWidget(self.table)
        self.table.hide()
        # self.plot = MonteCarloPlot(self.parent)
        # self.plot.hide()
        # self.plot.plot_name = 'GSA_' + self.parent.cs_name
        # self.layout.addWidget(self.plot)

        self.export_widget = self.build_export(has_plot=False, has_table=True)
        self.layout.addWidget(self.export_widget)
        self.layout.setAlignment(QtCore.Qt.AlignTop)
        self.connect_signals()

    def connect_signals(self):
        self.button_run.clicked.connect(self.calculate_gsa)
        signals.monte_carlo_finished.connect(self.monte_carlo_finished)

    def add_GSA_ui_elements(self):
        # H-LAYOUT SETTINGS ROW 1

        # run button
        self.button_run = QPushButton('Run')
        self.button_run.setEnabled(False)

        # reference flow selection
        self.label_fu = QLabel('Reference Flow:')
        self.combobox_fu = QComboBox()

        # method selection
        self.label_methods = QLabel('Impact Category:')
        self.combobox_methods = QComboBox()

        # arrange layout
        self.hlayout_row1 = QHBoxLayout()
        self.hlayout_row1.addWidget(self.button_run)
        self.hlayout_row1.addWidget(self.label_fu)
        self.hlayout_row1.addWidget(self.combobox_fu)
        self.hlayout_row1.addWidget(self.label_methods)
        self.hlayout_row1.addWidget(self.combobox_methods)

        # self.hlayout_row1.addWidget(self.fu_selection_widget)
        # self.hlayout_row1.addWidget(self.method_selection_widget)
        self.hlayout_row1.addStretch(1)

        # H-LAYOUT SETTINGS ROW 2
        self.hlayout_row2 = QHBoxLayout()

        # cutoff technosphere
        self.label_cutoff_technosphere = QLabel('Cut-off technosphere:')
        self.cutoff_technosphere = QLineEdit('0.01')
        self.cutoff_technosphere.setFixedWidth(40)
        self.cutoff_technosphere.setValidator(QtGui.QDoubleValidator(0.0, 1.0, 5))

        # cutoff biosphere
        self.label_cutoff_biosphere = QLabel('Cut-off biosphere:')
        self.cutoff_biosphere = QLineEdit('0.01')
        self.cutoff_biosphere.setFixedWidth(40)
        self.cutoff_biosphere.setValidator(QtGui.QDoubleValidator(0.0, 1.0, 5))

        # export GSA input/output data automatically with run
        self.checkbox_export_data_automatically = QCheckBox('Save input/output data to Excel after run')
        self.checkbox_export_data_automatically.setChecked(False)

        # # exclude Pedigree
        # self.checkbox_pedigree = QCheckBox('Include Pedigree uncertainties')
        # self.checkbox_pedigree.setChecked(True)

        # arrange layout
        self.hlayout_row2.addWidget(self.label_cutoff_technosphere)
        self.hlayout_row2.addWidget(self.cutoff_technosphere)
        self.hlayout_row2.addWidget(self.label_cutoff_biosphere)
        self.hlayout_row2.addWidget(self.cutoff_biosphere)
        self.hlayout_row2.addWidget(self.checkbox_export_data_automatically)
        # self.hlayout_row2.addWidget(self.checkbox_pedigree)
        self.hlayout_row2.addStretch(1)

        # OVERALL LAYOUT OF SETTINGS
        self.layout_settings = QVBoxLayout()
        self.layout_settings.addLayout(self.hlayout_row1)
        self.layout_settings.addLayout(self.hlayout_row2)
        self.widget_settings = QWidget()
        self.widget_settings.setLayout(self.layout_settings)

        # add to GSA layout
        self.label_monte_carlo_first = QLabel('You need to run a Monte Carlo Simulation first.')
        self.layout.addWidget(self.label_monte_carlo_first)
        self.layout.addWidget(self.widget_settings)

        # at start
        # todo: this is just for development, should be reversed later:
        self.widget_settings.hide()
        # self.label_monte_carlo_first.hide()

    def update_tab(self):
        self.update_combobox(self.combobox_methods, [str(m) for m in self.parent.mc.methods])
        self.update_combobox(self.combobox_fu, list(self.parent.mlca.func_unit_translation_dict.keys()))

    def monte_carlo_finished(self):
        self.button_run.setEnabled(True)
        self.widget_settings.show()
        self.label_monte_carlo_first.hide()

    def calculate_gsa(self):
        act_number = self.combobox_fu.currentIndex()
        method_number = self.combobox_methods.currentIndex()
        cutoff_technosphere = float(self.cutoff_technosphere.text())
        cutoff_biosphere = float(self.cutoff_biosphere.text())
        # print('Calculating GSA for: ', act_number, method_number, cutoff_technosphere, cutoff_biosphere)

        try:
            self.GSA.perform_GSA(act_number=act_number, method_number=method_number,
                                 cutoff_technosphere=cutoff_technosphere, cutoff_biosphere=cutoff_biosphere)
            # self.update_mc()
        except Exception as e:  # Catch any error...
            traceback.print_exc()
            message = str(e)
            message_addition = ''
            if message == 'singular matrix':
                message_addition = "\nIn order to avoid this happening, please increase the Monte Carlo iterations (e.g. to above 50)."
            elif message == "`dataset` input should have multiple elements.":
                message_addition = "\nIn order to avoid this happening, please increase the Monte Carlo iterations (e.g. to above 50)."
            elif message == "No objects to concatenate":
                message_addition = "\nThe reason for this is likely that there are no uncertain exchanges. Please check " \
                                   "the checkboxes in the Monte Carlo tab."
            QMessageBox.warning(self, 'Could not perform GSA', str(message) + message_addition)

        self.update_gsa()

    def update_gsa(self, cs_name=None):
        self.df = getattr(self.GSA, "df_final", None)
        if self.df is None:
            return
        self.update_table()
        self.table.show()
        self.export_widget.show()

        self.table.table_name = 'gsa_output_' + self.GSA.get_save_name()

        if self.checkbox_export_data_automatically.isChecked():
            print("EXPORTING DATA")
            self.GSA.export_GSA_input()
            self.GSA.export_GSA_output()

    def update_plot(self, method):
        pass

    def update_table(self):
        super().update_table(self.df)

    def build_export(self, has_table: bool = True, has_plot: bool = True) -> QWidget:
        """Construct the export layout but set it into a widget because we
         want to hide it."""
        export_layout = super().build_export(has_table, has_plot)
        export_widget = QWidget()
        export_widget.setLayout(export_layout)
        # Hide widget until MC is calculated
        export_widget.hide()
        return export_widget

    # def set_filename(self, optional_fields: dict = None):
    #     """Given a dictionary of fields, put together a usable filename for the plot and table."""
    #     save_name = 'gsa_output_' + self.mc.cs_name + '_' + str(self.mc.iterations) + '_' + self.activity['name'] + \
    #                 '_' + str(self.method) + '.xlsx'
    #     save_name = save_name.replace(',', '').replace("'", '').replace("/", '')
    #     self.table.table_name = save_name
    #     optional = optional_fields or {}
    #     fields = (
    #         self.parent.cs_name, self.contribution_fn, optional.get("method"),
    #         optional.get("functional_unit"), self.unit
    #     )
    #     filename = '_'.join((str(x) for x in fields if x is not None))


class MonteCarloWorkerThread(QtCore.QThread):
    """A worker for Monte Carlo simulations.

    Unfortunately, pyparadiso does not allow parallel calculations on Windows (crashes).
    So this is for future reference in case this issue is solved... """

    def set_mc(self, mc, iterations=20):
        self.mc = mc
        self.iterations = iterations

    def run(self):
        print('Starting new Worker Thread. Iterations:', self.iterations)
        self.mc.calculate(iterations=self.iterations)
        # res = bw.GraphTraversal().calculate(self.demand, self.method, self.cutoff, self.max_calc)
        print('in thread {}'.format(QtCore.QThread.currentThread()))
        signals.monte_carlo_ready.emit(self.mc.cs_name)


worker_thread = MonteCarloWorkerThread()

# class Worker(QtCore.QObject):
#
#     def __init__(self):
#         super().__init__()
#
#     def do_something(self, text):
#         print('in thread {} message {}'.format(QtCore.QThread.currentThread(), text))
#
#
# class SomeObject(QtCore.QObject):
#
#     finished = QtCore.pyqtSignal()
#
#     def long_running(self):
#         count = 0
#         while count < 5:
#             time.sleep(1)
#             print("B Increasing")
#             count += 1
#         self.finished.emit()<|MERGE_RESOLUTION|>--- conflicted
+++ resolved
@@ -8,10 +8,7 @@
 from collections import namedtuple
 from typing import List, Optional, Union
 
-<<<<<<< HEAD
 from PySide2 import QtGui, QtCore
-=======
->>>>>>> 6d16a5b1
 from PySide2.QtWidgets import (
     QWidget, QTabWidget, QVBoxLayout, QHBoxLayout, QScrollArea, QRadioButton,
     QLabel, QLineEdit, QCheckBox, QPushButton, QComboBox, QTableView,
@@ -798,10 +795,8 @@
         etc.) and fed into update calls.
         """
         if self.combobox_menu.agg.currentText() != 'none':
-            self.is_aggregated = True
             compare_fields = {"aggregator": self.combobox_menu.agg.currentText()}
         else:
-            self.is_aggregated = False
             compare_fields = {"aggregator": None}
 
         # Determine which comparison is active and update the comparison.
@@ -923,8 +918,6 @@
             limit_type=self.cutoff_menu.limit_type, normalize=self.relative
         )
 
-    def get_context_menu_actions(self) -> []:
-        return None
 
 class ProcessContributionsTab(ContributionTab):
     """Class for the 'Process Contributions' sub-tab.
@@ -1284,6 +1277,7 @@
 
     def update_plot(self, method):
         idx = self.layout.indexOf(self.plot)
+        self.plot.figure.clf()
         self.plot.deleteLater()
         # name is already altered by update_mc before update_plot
         name = self.plot.plot_name
