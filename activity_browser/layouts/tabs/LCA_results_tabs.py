# -*- coding: utf-8 -*-
"""Classes related to the LCA results sub-tabs in the main LCA results tab.

Each of these classes is either a parent for - or a sub-LCA results tab.
"""
import string
import traceback
from collections import namedtuple
from typing import List, Optional, Union
import pandas as pd

from PySide2.QtWidgets import (
    QWidget, QTabWidget, QVBoxLayout, QHBoxLayout, QScrollArea, QRadioButton,
    QLabel, QLineEdit, QCheckBox, QPushButton, QComboBox, QTableView,
    QButtonGroup, QMessageBox, QGroupBox, QGridLayout, QFileDialog,
    QButtonGroup, QMessageBox, QGroupBox, QGridLayout, QFileDialog,
    QApplication, QSizePolicy, QToolBar
)
from PySide2 import QtGui, QtCore
from stats_arrays.errors import InvalidParamsError

from ...bwutils import (
    Contributions, MonteCarloLCA, MLCA,
    SuperstructureMLCA, GlobalSensitivityAnalysis,
    commontasks as bc,
    calculations,
)
from ...bwutils.superstructure import _time_it_
from ...signals import signals
from ...ui.figures import (
    CorrelationPlot, LCAResultsBarChart, MonteCarloPlot, ContributionPlot, LCAResultsOverview
)
from ...ui.icons import qicons
from ...ui.style import horizontal_line, vertical_line, header
from ...ui.tables import ContributionTable, InventoryTable, LCAResultsTable
from ...ui.web import SankeyNavigatorWidget
<<<<<<< HEAD
from ...ui.widgets import SwitchComboBox
from ...ui.widgets.mini_cutoff_menu import MiniCutoffMenu

=======
from .base import BaseRightTab
>>>>>>> d48660db

def get_header_layout(header_text: str) -> QVBoxLayout:
    vlayout = QVBoxLayout()
    vlayout.addWidget(header(header_text))
    vlayout.addWidget(horizontal_line())
    return vlayout


def get_unit(method: tuple, relative: bool = False) -> str:
    """Get the unit for plot axis naming.

    Determine the unit based on whether a plot is shown:
    - for a number of reference flows
    - for a number of impact categories
    and whether the axis are related to:
    - relative or
    - absolute numbers.
    """
    if relative:
        return "relative share"
    if method:  # for all reference flows
        return bc.unit_of_method(method)
    return "units of each impact category"


# Special namedtuple for the LCAResults TabWidget.
Tabs = namedtuple(
    "tabs", ("inventory", "results", "ef", "process", "sankey", "mc", "gsa")
)
Relativity = namedtuple("relativity", ("relative", "absolute"))
ExportTable = namedtuple("export_table", ("label", "copy", "csv", "excel"))
ExportPlot = namedtuple("export_plot", ("label", "png", "svg"))
PlotTableVisibilityToggle = namedtuple("plot_table_space", ("plot", "table"))
Combobox = namedtuple(
    "combobox_menu", (
        "func", "func_label", "method", "method_label",
        "agg", "agg_label", "scenario", "scenario_label",
    )
)


class LCAResultsSubTab(QTabWidget):
    """Class for the main 'LCA Results' tab.

    Shows:
        One sub-tab for each calculation setup
        For each calculation setup-tab one array of relevant tabs.
    """

    update_scenario_box_index = QtCore.Signal(int)

    @_time_it_
    def __init__(self, data: dict, parent=None):
        super().__init__(parent)
        self.data = data
        self.cs_name = self.data.get('cs_name')
        self.has_scenarios = False if data.get('calculation_type') == 'simple' else True
        self.mlca: Optional[Union[MLCA, SuperstructureMLCA]] = None
        self.contributions: Optional[Contributions] = None
        self.mc: Optional[MonteCarloLCA] = None
        self.method_dict = dict()
        self.single_func_unit = False
        self.single_method = False

        self.setMovable(True)
        self.setVisible(False)
        self.visible = False

        QApplication.setOverrideCursor(QtCore.Qt.WaitCursor)
        self.mlca, self.contributions, self.mc = calculations.do_LCA_calculations(data)
        self.method_dict = bc.get_LCIA_method_name_dict(self.mlca.methods)
        self.single_func_unit = True if len(self.mlca.func_units) == 1 else False
        self.single_method = True if len(self.mlca.methods) == 1 else False

        self.tabs = Tabs(
            inventory=InventoryTab(self),
            results=LCAResultsTab(self),
            ef=ElementaryFlowContributionTab(self),
            process=ProcessContributionsTab(self),
            sankey=SankeyNavigatorWidget(self.cs_name, parent=self),
            mc=MonteCarloTab(self),  # mc=None if self.mc is None else MonteCarloTab(self),
            gsa=GSATab(self),
        )
        self.tab_names = Tabs(
            inventory="Inventory",
            results="LCA Results",
            ef="EF Contributions",
            process="Process Contributions",
            sankey="Sankey",
            mc="Monte Carlo",
            gsa="Sensitivity Analysis",
        )
        self.setup_tabs()
        self.setCurrentWidget(self.tabs.results)
        self.currentChanged.connect(self.generate_content_on_click)
        QApplication.restoreOverrideCursor()

    def setup_tabs(self):
        """Have all of the tabs pull in their required data and add them."""
        self._update_tabs()
        for name, tab in zip(self.tab_names, self.tabs):
            if tab:
                self.addTab(tab, name)
                if hasattr(tab, "configure_scenario"):
                    tab.configure_scenario()

    def _update_tabs(self):
        """Update each sub-tab that can be updated."""
        for tab in self.tabs:
            if tab and hasattr(tab, "update_tab"):
                tab.update_tab()
        self.tabs.sankey.update_calculation_setup(cs_name=self.cs_name)

    @QtCore.Slot(int, name="updateUnderlyingMatrices")
    def update_scenario_data(self, index: int) -> None:
        """Will calculate which scenario array to use and update all child tabs."""
        if index == self.mlca.current:
            return
        self.mlca.set_scenario(index)
        self._update_tabs()
        self.update_scenario_box_index.emit(index)

    @QtCore.Slot(int, name="generateSankeyOnClick")
    def generate_content_on_click(self, index):
        if index == self.indexOf(self.tabs.sankey):
            if not self.tabs.sankey.has_sankey:
                print('Generating Sankey Tab')
                self.tabs.sankey.new_sankey()

    @QtCore.Slot(name="lciaScenarioExport")
    def generate_lcia_scenario_export(self):
        """Create a dataframe of the impact category results for all reference flows,
        impact categories and scenarios, then call the 'export to excel'
        """
        df = self.mlca.lca_scores_to_dataframe()
        filepath, _ = QFileDialog.getSaveFileName(
            parent=self,
            caption="Choose location to save lca results",
            filter="Excel (*.xlsx);; All Files (*.*)",
        )
        if filepath:
            if not filepath.endswith(".xlsx"):
                filepath += ".xlsx"
            df.to_excel(filepath)


class NewAnalysisTab(BaseRightTab):
    """Parent class around which all sub-tabs are built."""

    def __init__(self, parent=None):
        super().__init__(parent)
        self.parent = parent
        self.has_scenarios = self.parent.has_scenarios

        # Important variables optionally used in subclasses
        self.table: Optional[QTableView] = None
        self.plot: Optional[QWidget] = None
        self.analysis_views: Optional[PlotTableVisibilityToggle] = None
        self.is_plot_visible: Optional[bool] = None
        self.relativity: Optional[Relativity] = None
        self.relative: Optional[bool] = None
        self.cutoff_menu: Optional[string] = None
        self.export_plot: Optional[ExportPlot] = None
        self.export_table: Optional[ExportTable] = None

        self.scenario_box = QComboBox()
        self.pt_layout = QVBoxLayout()
        self.pt_layout.setContentsMargins(0, 0, 0, 0)
        self.layout = QVBoxLayout()
        self.setLayout(self.layout)

    def build_main_space(self) -> QWidget:
        """Assemble main space where plots, tables and relevant options are shown."""
        widget = QWidget()
        self.pt_layout.setAlignment(QtCore.Qt.AlignTop)
        widget.setLayout(self.pt_layout)

        # Option switches
        self.analysis_views = PlotTableVisibilityToggle( # todo move to upper layout
            QRadioButton("Plot"),
            QRadioButton("Table")
        )
        self.analysis_views.plot.setChecked(True)
        self.is_plot_visible = True

        # Assemble option row
        row = QHBoxLayout()
        analysis_views_radio_layout = QHBoxLayout()
        analysis_views_group_box = QGroupBox()
        analysis_views_radio_layout.addWidget(self.analysis_views.plot)
        analysis_views_radio_layout.addWidget(self.analysis_views.table)
        analysis_views_radio_layout.setMargin(5)
        analysis_views_group_box.setLayout(analysis_views_radio_layout)
        analysis_views_group_box.setStyleSheet("border:none")
        analysis_views_group_box.setMaximumHeight(self.analysis_views.table.sizeHint().height() + 15)
        row.addWidget(analysis_views_group_box)
        self.analysis_views.plot.toggled.connect(self.analysis_view_toggled)
        if self.relativity:
            vline = vertical_line()
            # vline.setMaximumHeight(self.analysis_views.table.sizeHint().height() + 15)
            row.addWidget(vline)
            relativity_group_box = QGroupBox()
            relativity_radio_layout = QHBoxLayout()
            relativity_radio_layout.addWidget(self.relativity.relative)
            relativity_radio_layout.addWidget(self.relativity.absolute)
            relativity_radio_layout.setMargin(5)
            relativity_group_box.setLayout(relativity_radio_layout)
            relativity_group_box.setStyleSheet("border:none")
            relativity_group_box.setMaximumHeight(self.relativity.relative.sizeHint().height() + 15)
            self.relativity.relative.toggled.connect(self.relativity_check)
            row.addWidget(relativity_group_box)

        if self.cutoff_menu:
            vline = vertical_line()
            row.addWidget(vline)
            row.addWidget(self.cutoff_menu)

        row.addStretch()

        row.addWidget(horizontal_line())

        # Assemble Table and Plot area
        if self.table and self.plot:
            self.pt_layout.addLayout(row)
        if self.plot:
            self.pt_layout.addWidget(self.plot)
        if self.table:
            self.pt_layout.addWidget(self.table)
        self.analysis_view_toggled(self.is_plot_visible)
        return widget

    @QtCore.Slot(name="isAnalysisViewTypeToggled")
    def analysis_view_toggled(self, checked: bool):
        """Show graph and/or table, whichever is selected.

        Can also hide both, if you want to do that.
        """
        self.is_plot_visible = checked
        self.table.setVisible(not checked)
        self.plot.setVisible(checked)

    @QtCore.Slot(bool, name="isRelativeToggled")
    def relativity_check(self, checked: bool):
        """Check if the relative or absolute option is selected."""
        self.relative = checked
        self.update_tab()

    def get_scenario_labels(self) -> List[str]:
        """Get scenario labels if scenarios are used."""
        return self.parent.mlca.scenario_names if self.has_scenarios else []

    def configure_scenario(self):
        """Determine if scenario Qt widgets are visible or not and retrieve
        scenario labels for the selection drop-down box.
        """
        if self.scenario_box:
            self.scenario_box.setVisible(self.has_scenarios)
            self.update_combobox(self.scenario_box, self.get_scenario_labels())

    @staticmethod
    @QtCore.Slot(int, name="setBoxIndex")
    def set_combobox_index(box: QComboBox, index: int) -> None:
        """Update the index on the given QComboBox without sending a signal."""
        box.blockSignals(True)
        box.setCurrentIndex(index)
        box.blockSignals(False)

    @staticmethod
    def update_combobox(box: QComboBox, labels: List[str]) -> None:
        """Update the combobox menu."""
        box.blockSignals(True)
        box.clear()
        box.insertItems(0, labels)
        box.blockSignals(False)

    def update_tab(self):
        """Update the plot and table if they are present."""
        if self.plot:
            self.update_plot()
        if self.table:
            self.update_table()
        if self.plot and self.table:
            self.analysis_view_toggled(self.is_plot_visible)

    def update_table(self, *args, **kwargs):
        """Update the table."""
        self.table.model.sync(*args, **kwargs)

    def update_plot(self, *args, **kwargs):
        """Update the plot."""
        self.plot.plot(*args, **kwargs)
        self.export_plot.png.clicked.connect(self.plot.to_png)
        self.export_plot.svg.clicked.connect(self.plot.to_svg)

    def build_export(self, has_table: bool = True, has_plot: bool = True) -> QHBoxLayout:
        """Construct a custom export button layout.

        Produces layout with buttons for export of relevant sections (plot, table).
        Options for figure are:
            .png (image format useful for computer generated graphics)
            .svg (scalable vector graphic, image is not pixels but data on where lines are,
                useful in reports)
        Options for Table are:
            copy (copies the table to clipboard)
            .csv (a comma separated values file of the table, useful for data storage)
            Excel (an excel file, useful for exchanging with people and making visualizations)
        """
        export_menu = QHBoxLayout()

        # Export Plot
        if has_plot:
            plot_layout = QHBoxLayout()
            self.export_plot = ExportPlot(
                QLabel("Export plot:"),
                QPushButton(".png"),
                QPushButton(".svg"),
            )
            self.export_plot.png.clicked.connect(self.plot.to_png)
            self.export_plot.svg.clicked.connect(self.plot.to_svg)
            for obj in self.export_plot:
                plot_layout.addWidget(obj)
            export_menu.addLayout(plot_layout)

        # Add seperator if both table and plot exist
        if has_table and has_plot:
            export_menu.addWidget(vertical_line())

        # Export Table
        if has_table:
            table_layout = QHBoxLayout()
            self.export_table = ExportTable(
                QLabel("Export table:"),
                QPushButton("Copy"),
                QPushButton(".csv"),
                QPushButton("Excel"),
            )
            self.export_table.copy.clicked.connect(self.table.to_clipboard)
            self.export_table.csv.clicked.connect(self.table.to_csv)
            self.export_table.excel.clicked.connect(self.table.to_excel)
            for obj in self.export_table:
                table_layout.addWidget(obj)
            export_menu.addLayout(table_layout)

        export_menu.addStretch()
        return export_menu


class InventoryTab(NewAnalysisTab):
    """Class for the 'Inventory' sub-tab.

    This tab allows for investigation of the inventories of the calculation.

    Shows:
        Option to choose between 'Biosphere flows' and 'Technosphere flows'
        Inventory table for either 'Biosphere flows' or 'Technosphere flows'
        Export options
    """

    def __init__(self, parent=None):
        super().__init__(parent)
        self.df_biosphere = None
        self.df_technosphere = None


        self.layout.addLayout(get_header_layout('Inventory'))
        self.bio_tech_button_group = QButtonGroup()
        self.bio_categorisation_factor_group = QComboBox()
        # buttons
        button_layout = QHBoxLayout()
        self.radio_button_biosphere = QRadioButton("Biosphere flows")
        self.radio_button_biosphere.setChecked(True)

        self.radio_button_technosphere = QRadioButton("Technosphere flows")
        self.remove_zeros_checkbox = QCheckBox("Remove '0' values")

        self.show_characterised_flows = False
        self.characterised_checkbox = QCheckBox("Show characterised flows")
        self.characterised_checkbox.setChecked(self.show_characterised_flows)
        self.characterised_checkbox.setToolTip("Show the flows which have characterisation factors in Impact Categories.")

        self.show_uncharacterised_flows = False
        self.uncharacterised_checkbox = QCheckBox("Show uncharacterised flows")
        self.uncharacterised_checkbox.setChecked(self.show_uncharacterised_flows)
        self.uncharacterised_checkbox.setToolTip("Show the flows which do not have characterisation factors in Impact Categories.\n")

        self.remove_zero_state = False

        self.categorisation_factor_filters = ["No filtering with categorisation factors",\
                                                "Flows without categorisation factors", \
                                                "Flows with categorisation factors"]
        self.categorisation_factor_state = None
        self.old_categorisation_factor_state = self.categorisation_factor_state

        self.last_remove_zero_state = self.remove_zero_state
        self.remove_zeros_checkbox.setChecked(self.remove_zero_state)
        self.remove_zeros_checkbox.setToolTip("Choose whether to show '0' values or not.\n"
                                              "When selected, '0' values are not shown.\n"
                                              "Rows are only removed when all reference flows are '0'.")
        self.scenario_label = QLabel("Scenario:")

        # Group the radio buttons into the appropriate groups for the window
        self.update_combobox(self.bio_categorisation_factor_group, self.categorisation_factor_filters)
        self.bio_categorisation_factor_group.setMaximumWidth(300)
        self.bio_categorisation_factor_group.setSizeAdjustPolicy(QComboBox.AdjustToContentsOnFirstShow)

        # Setup the Qt environment for the buttons, including the arrangement
        self.categorisation_filter_layout = QVBoxLayout()
        self.categorisation_filter_layout.addWidget(QLabel("Filter flows:"))
        self.categorisation_filter_layout.addWidget(self.bio_categorisation_factor_group)
        self.categorisation_filter_box = QWidget()
        self.categorisation_filter_box.setLayout(self.categorisation_filter_layout)
        self.categorisation_filter_box.setVisible(True)
        self.categorisation_filter_with_flows = None

        button_layout.addWidget(self.radio_button_biosphere)
        button_layout.addWidget(self.radio_button_technosphere)
        button_layout.addWidget(self.scenario_label)
        button_layout.addWidget(self.scenario_box)
        button_layout.addStretch(1)
        button_layout.addWidget(self.characterised_checkbox)
        button_layout.addWidget(self.uncharacterised_checkbox)
        button_layout.addWidget(self.remove_zeros_checkbox)
        self.layout.addLayout(button_layout)
        self.layout.addWidget(self.categorisation_filter_box)
        # table
        self.table = InventoryTable(self.parent)
        self.table.table_name = 'Inventory_' + self.parent.cs_name
        self.layout.addWidget(self.table)

        self.layout.addStretch(1)

        self.layout.addLayout(self.build_export(has_plot=False, has_table=True))
        self.connect_signals()

    def connect_signals(self):
        self.radio_button_biosphere.toggled.connect(self.button_clicked)
        self.remove_zeros_checkbox.toggled.connect(self.remove_zeros_checked)
        self.characterised_checkbox.toggled.connect(self.characterised_flows_checked)
        self.uncharacterised_checkbox.toggled.connect(self.uncharacterised_flows_checked)
        self.bio_tech_button_group.buttonClicked.connect(self.toggle_categorisation_factor_filter_buttons)
        self.bio_categorisation_factor_group.activated.connect(self.add_categorisation_factor_filter)
        if self.has_scenarios:
            self.scenario_box.currentIndexChanged.connect(self.parent.update_scenario_data)
            self.parent.update_scenario_box_index.connect(
                lambda index: self.set_combobox_index(self.scenario_box, index)
            )

    @QtCore.Slot(QRadioButton, name="addCategorisationFactorFilter")
    def add_categorisation_factor_filter(self, index: int):
        if self.bio_categorisation_factor_group.currentText() ==  "Flows without categorisation factors":
            self.categorisation_filter_with_flows = False
            self.categorisation_factor_state = False
        elif self.bio_categorisation_factor_group.currentText() == "Flows with categorisation factors":
            self.categorisation_filter_with_flows = True
            self.categorisation_factor_state = True
        else:
            self.categorisation_filter_with_flows = None
            self.categorisation_factor_state = None
        self.update_table()
        self.old_categorisation_factor_state = self.categorisation_factor_state

    @QtCore.Slot(QRadioButton, name="toggleCategorisationFactorFilterButtons")
    def toggle_categorisation_factor_filter_buttons(self, bttn: QRadioButton):
        if bttn.text() == "Biosphere flows":
            self.categorisation_filter_box.setVisible(True)
        else:
            self.categorisation_filter_box.setVisible(False)
            self.categorisation_factor_state = None

    @QtCore.Slot(bool, name="isRemoveZerosToggled")
    def remove_zeros_checked(self, toggled: bool):
        """Update table according to remove-zero selected."""
        self.remove_zero_state = toggled
        self.update_table()
        self.last_remove_zero_state = self.remove_zero_state

    @QtCore.Slot(bool, name="isCharacterisedFlowsToggled")
    def characterised_flows_checked(self, toggled: bool):
        """Update table according to remove-zero selected."""
        self.show_characterised_flows = toggled
        self.update_table()
        self.last_show_characterised_flows = self.show_characterised_flows

    @QtCore.Slot(bool, name="isUncharacterisedFlowsToggled")
    def uncharacterised_flows_checked(self, toggled: bool):
        """Update table according to remove-zero selected."""
        self.show_uncharacterised_flows = toggled
        self.update_table()
        self.last_show_uncharacterised_flows = self.show_characterised_flows

    @QtCore.Slot(bool, name="isBiosphereToggled")
    def button_clicked(self, toggled: bool):
        """Update table according to radiobutton selected."""
        ext = "_Inventory" if toggled else "_Inventory_technosphere"
        self.table.table_name = "{}{}".format(self.parent.cs_name, ext)
        self.update_table()
        if not toggled:
            self.characterised_checkbox.blockSignals(True)
            self.uncharacterised_checkbox.blockSignals(True)
            self.characterised_checkbox.setChecked(True)
            self.uncharacterised_checkbox.setChecked(True)
            self.characterised_checkbox.blockSignals(False)
            self.uncharacterised_checkbox.blockSignals(False)
        self.characterised_checkbox.setVisible(toggled)
        self.uncharacterised_checkbox.setVisible(toggled)


    def configure_scenario(self):
        """Allow scenarios options to be visible when used."""
        super().configure_scenario()
        self.scenario_label.setVisible(self.has_scenarios)

    def update_tab(self):
        """Update the tab."""
        self.clear_tables()
        super().update_tab()

    def elementary_flows_contributing_to_IA_methods(self, contributary: bool = True, bios: pd.DataFrame = None) -> pd.DataFrame:
        """Returns a biosphere dataframe filtered for the presence in the impact assessment methods
        Requires a boolean argument for whether those flows included in the impact assessment method
        should be returned (True), or not (False)
        """
        incl_flows = {self.parent.contributions.inventory_data['biosphere'][1][k] for mthd in self.parent.mlca.method_matrices for k in mthd.indices}
        data = bios if bios is not None else self.df_biosphere
        if contributary:
            flows = incl_flows
        else:
            flows = (set(self.parent.contributions.inventory_data['biosphere'][1].values())).difference(incl_flows)
        new_flows = [flow[1] for flow in flows]

        return data.loc[data['code'].isin(new_flows)]


    def update_table(self):
        """Update the table."""
        inventory = "biosphere" if self.radio_button_biosphere.isChecked() else "technosphere"
        self.table.showing = inventory
        # We handle both 'df_biosphere' and 'df_technosphere' variables here.
        attr_name = "df_{}".format(inventory)

        if getattr(self, attr_name) is None or self.remove_zero_state != self.last_remove_zero_state \
                or self.old_categorisation_factor_state != self.categorisation_factor_state:
            setattr(self, attr_name, self.parent.contributions.inventory_df(
                inventory_type=inventory)
                    )
        #TODO: BOKEH import from git merge
        #TODO: write util in bwutil to fetch all the cfs for the selected ICs and Union the set
        #TODO: Intersection the union and df_bio in self.parent.contributions.inventory_df
        # for method in self.parent.mlca.methods:
        #     methods = bw.Method(self.parent.mlca.methods[0]).load())

        # filter the biosphere flows for the relevance to the CFs
        if self.categorisation_filter_with_flows is not None and inventory == "biosphere":
            self.df_biosphere = self.elementary_flows_contributing_to_IA_methods(self.categorisation_filter_with_flows, self.df_biosphere)

        # filter the flows to remove those that have relevant exchanges
        def filter_zeroes(df):
            filter_on = [x for x in df.columns.tolist() if '|' in x]
            return df[df[filter_on].sum(axis=1) != 0].reset_index(drop=True)

        if self.remove_zero_state and getattr(self, 'df_biosphere') is not None:
            self.df_biosphere = filter_zeroes(self.df_biosphere)
        if self.remove_zero_state and getattr(self, 'df_technosphere') is not None:
            self.df_technosphere = filter_zeroes(self.df_technosphere)

        self._update_table(getattr(self, attr_name))

    def clear_tables(self) -> None:
        """Set the biosphere and technosphere to None."""
        self.df_biosphere, self.df_technosphere = None, None

    def _update_table(self, table: pd.DataFrame, drop: str = 'code'):
        """Update the table."""
        self.table.model.sync((table.drop(drop, axis=1)).reset_index(drop=True))

class LCAResultsTab(NewAnalysisTab):
    """Class for the 'LCA Results' sub-tab.

    This tab allows the user to get a basic overview of the results of the calculation setup.

    Shows:
        'Overview' and 'by impact category' options for different plots/graphs
        Plots/graphs
        Export buttons
    """

    def __init__(self, parent=None):
        super().__init__(parent)
        self.parent = parent
        self.lca_scores_widget = LCAScoresTab(parent)
        self.lca_overview_widget = LCIAResultsTab(parent)

        self.layout.setAlignment(QtCore.Qt.AlignTop)
        self.layout.addLayout(get_header_layout('LCA Results'))

        # buttons
        button_layout = QHBoxLayout()
        self.button_group = QButtonGroup()
        self.button_overview = QRadioButton("Overview")
        self.button_overview.setToolTip(
            "Show a matrix of all reference flows and all impact categories")
        button_layout.addWidget(self.button_overview)
        self.button_by_method = QRadioButton("by impact category")
        self.button_by_method.setToolTip(
            "Show the impacts of each reference flow for the selected impact categories")
        self.button_by_method.setChecked(False)
        self.scenario_label = QLabel("Scenario:")
        self.button_group.addButton(self.button_overview, 0)
        self.button_group.addButton(self.button_by_method, 1)
        button_layout.addWidget(self.button_by_method)
        button_layout.addWidget(self.scenario_label)
        button_layout.addWidget(self.scenario_box)
        button_layout.addStretch(1)
        self.layout.addLayout(button_layout)

        self.layout.addWidget(self.lca_scores_widget)
        self.layout.addWidget(self.lca_overview_widget)

        self.button_clicked(True)
        self.button_overview.setChecked(True)
        self.connect_signals()

    def connect_signals(self):
        self.button_overview.toggled.connect(self.button_clicked)
        if self.has_scenarios:
            self.scenario_box.currentIndexChanged.connect(self.parent.update_scenario_data)
            self.parent.update_scenario_box_index.connect(
                lambda index: self.set_combobox_index(self.scenario_box, index)
            )
            #TODO: remove?
            # self.button_by_method.toggled.connect(
            #     lambda on_lcia: self.scenario_box.setHidden(on_lcia)
            # )
            # self.button_by_method.toggled.connect(
            #     lambda on_lcia: self.scenario_label.setHidden(on_lcia)
            # )

    @QtCore.Slot(bool, name="overviewToggled")
    def button_clicked(self, is_overview: bool):
        self.lca_overview_widget.setVisible(is_overview)
        self.lca_scores_widget.setHidden(is_overview)

    def configure_scenario(self):
        """Allow scenarios options to be visible when used."""
        super().configure_scenario()
        self.scenario_box.setVisible(self.has_scenarios)
        self.scenario_label.setVisible(self.has_scenarios)

    def update_tab(self):
        """Update the tab."""
        self.lca_scores_widget.update_tab()
        self.lca_overview_widget.update_tab()


class LCAScoresTab(NewAnalysisTab):
    """Class for when 'by impact category' is chosen in the 'LCA Results' sub-tab."""

    def __init__(self, parent=None):
        super().__init__(parent)
        self.parent = parent

        self.combobox_menu = QHBoxLayout()
        self.combobox_label = QLabel("Choose impact category:")
        self.combobox = QComboBox()
        self.combobox.scroll = False
        self.combobox_menu.addWidget(self.combobox_label)
        self.combobox_menu.addWidget(self.combobox, 1)
        self.combobox_menu.addStretch(1)
        self.layout.addLayout(self.combobox_menu)

        self.plot = LCAResultsBarChart(self.parent)
        self.plot.plot_name = 'LCA scores_' + self.parent.cs_name
        self.layout.addWidget(self.plot)

        self.layout.addLayout(self.build_export(has_plot=True, has_table=False))

        self.connect_signals()

    def connect_signals(self):
        self.combobox.currentIndexChanged.connect(self.update_plot)

    def build_export(self, has_table: bool = True, has_plot: bool = True) -> QHBoxLayout:
        """Add 3d excel export if scenario-type LCA is performed."""
        layout = super().build_export(has_table, has_plot)
        if self.has_scenarios:
            # Remove the last QSpacerItem from the layout,
            stretch = layout.takeAt(layout.count() - 1)
            # Then add the additional label and export btn, plus new stretch.
            exp_layout = QHBoxLayout()
            exp_layout.addWidget(QLabel("Export all data"))
            btn = QPushButton("Excel")
            btn.setToolTip("Include all reference flows, impact categories and scenarios")
            if self.parent:
                btn.clicked.connect(self.parent.generate_lcia_scenario_export)
            exp_layout.addWidget(btn)
            layout.addWidget(vertical_line())
            layout.addLayout(exp_layout)
            layout.addSpacerItem(stretch)
        return layout

    def update_tab(self):
        """Update the tab."""
        self.update_combobox(self.combobox, [str(m) for m in self.parent.mlca.methods])
        super().update_tab()

    @_time_it_
    @QtCore.Slot(int, name="updatePlotWithIndex")
    def update_plot(self, method_index: int = 0):
        """Update the plot."""
        method = self.parent.mlca.methods[method_index]
        df = self.parent.mlca.get_results_for_method(method_index)
        labels = [
            bc.format_activity_label(next(iter(fu.keys())), style='pnld')
            for fu in self.parent.mlca.func_units
        ]
        idx = self.layout.indexOf(self.plot)
        self.plot.deleteLater()
        self.plot = LCAResultsBarChart(self.parent)
        self.layout.insertWidget(idx, self.plot)
        super().update_plot(df, method=method, labels=labels)
        self.updateGeometry()
        self.plot.plot_name = '_'.join([self.parent.cs_name, 'LCA scores', str(method)])


class LCIAResultsTab(NewAnalysisTab):
    """Class for when 'Overview' is chosen in the 'LCA Results' sub-tab."""

    def __init__(self, parent, **kwargs):
        super(LCIAResultsTab, self).__init__(parent, **kwargs)
        self.parent = parent
        self.df = None

        # if not self.parent.single_func_unit:
        self.plot = LCAResultsOverview(self.parent)
        self.plot.plot_name = self.parent.cs_name + '_LCIA results'
        self.table = LCAResultsTable(self.parent)
        self.table.table_name = self.parent.cs_name + '_LCIA results'
        self.relative = False

        space = QScrollArea()
        space.setWidget(self.build_main_space())
        space.setWidgetResizable(True)

        self.layout.addWidget(space)
        self.layout.addLayout(self.build_export(True, True))

    def build_export(self, has_table: bool = True, has_plot: bool = True) -> QHBoxLayout:
        """Add 3d excel export if scenario-type LCA is performed."""
        layout = super().build_export(has_table, has_plot)
        if self.has_scenarios:
            # Remove the last QSpacerItem from the layout,
            stretch = layout.takeAt(layout.count() - 1)
            # Then add the additional label and export btn, plus new stretch.
            exp_layout = QHBoxLayout()
            exp_layout.addWidget(QLabel("Export all data"))
            btn = QPushButton("Excel")
            btn.setToolTip("Include all reference flows, impact categories and scenarios")
            if self.parent:
                btn.clicked.connect(self.parent.generate_lcia_scenario_export)
            exp_layout.addWidget(btn)
            layout.addWidget(vertical_line())
            layout.addLayout(exp_layout)
            layout.addSpacerItem(stretch)
        return layout

    def update_tab(self):
        self.df = self.parent.contributions.lca_scores_df(normalized=self.relative)
        super().update_tab()

    @_time_it_
    def update_plot(self):
        """Update the plot."""
        idx = self.pt_layout.indexOf(self.plot)
        self.plot.deleteLater()
        self.plot = LCAResultsOverview(self.parent)
        self.pt_layout.insertWidget(idx, self.plot)
        super().update_plot(self.df)
        if self.pt_layout.parentWidget():
            self.pt_layout.parentWidget().updateGeometry()

    def update_table(self):
        super().update_table(self.df)


class ContributionTab(NewAnalysisTab):
    """Parent class for any 'XXX Contributions' sub-tab."""

    def __init__(self, parent, **kwargs):
        super().__init__(parent)
        self.cutoff_menu = MiniCutoffMenu(self, cutoff_value=0.05)

        self.combobox_menu = Combobox(
            func=QComboBox(self),
            func_label=QLabel("Reference Flow:"),
            method=QComboBox(self),
            method_label=QLabel("Impact Category:"),
            agg=QComboBox(self),
            agg_label=QLabel("Aggregate by:"),
            scenario=self.scenario_box,
            scenario_label=QLabel("Scenario:"),
        )
        self.switch_label = QLabel("Compare:")
        self.switches = SwitchComboBox(self)

        self.relativity = Relativity(
            QRadioButton("Relative"),
            QRadioButton("Absolute"),
        )
        self.relativity.relative.setChecked(True)
        self.relative = True
        self.relativity.relative.setToolTip(
            "Show relative values (compare fraction of each contribution)")
        self.relativity.absolute.setToolTip(
            "Show absolute values (compare magnitudes of each contribution)")

        self.df = None
        self.plot = ContributionPlot()
        self.table = ContributionTable(self)
        self.contribution_fn = None
        self.has_method, self.has_func = False, False
        self.unit = None

        self.is_aggregated = False

    def set_filename(self, optional_fields: dict = None):
        """Given a dictionary of fields, put together a usable filename for the plot and table."""
        optional = optional_fields or {}
        fields = (
            self.parent.cs_name, self.contribution_fn, optional.get("method"),
            optional.get("functional_unit"), self.unit
        )
        filename = '_'.join((str(x) for x in fields if x is not None))
        self.plot.plot_name, self.table.table_name = filename, filename

    def build_combobox(self, has_method: bool = True, has_func: bool = False) -> QHBoxLayout:
        """Construct a horizontal layout for picking and choosing what data to show and how."""
        menu = QHBoxLayout()
        # Populate the drop-down boxes with their relevant values.
        self.combobox_menu.func.addItems(
            list(self.parent.mlca.func_unit_translation_dict.keys())
        )
        self.combobox_menu.method.addItems(list(self.parent.method_dict.keys()))

        menu.addWidget(self.switch_label)
        menu.addWidget(self.switches)
        menu.addWidget(vertical_line())
        menu.addWidget(self.combobox_menu.scenario_label)
        menu.addWidget(self.combobox_menu.scenario)
        menu.addWidget(self.combobox_menu.method_label)
        menu.addWidget(self.combobox_menu.method)
        menu.addWidget(self.combobox_menu.func_label)
        menu.addWidget(self.combobox_menu.func)
        menu.addWidget(self.combobox_menu.agg_label)
        menu.addWidget(self.combobox_menu.agg)
        menu.addStretch()

        self.has_method = has_method
        self.has_func = has_func
        return menu

    def configure_scenario(self):
        """Supplement the superclass method because there are more things to hide in these tabs."""
        super().configure_scenario()
        visible = self.has_scenarios
        self.combobox_menu.scenario_label.setVisible(visible)

    @QtCore.Slot(int, name="changeComparisonView")
    def toggle_comparisons(self, index: int):
        self.toggle_func(index == self.switches.indexes.func)
        self.toggle_method(index == self.switches.indexes.method)
        self.toggle_scenario(index == self.switches.indexes.scenario)
        self.update_tab()

    @QtCore.Slot(bool, name="isRelativeToggled")
    def cutoff_type_check(self, toggled: bool) -> None:
        if toggled:
            self.limit_type = "percent"
            self.cutoff_slider_line.setValidator(self.validators.relative)
        else:
            self.limit_type = "number"
            self.cutoff_slider_line.setValidator(self.validators.topx)

    @QtCore.Slot(bool, name="hideScenarioCombo")
    def toggle_scenario(self, active: bool):
        """Allow scenarios options to be visible when used."""
        if self.has_scenarios:
            self.combobox_menu.scenario.setHidden(active)
            self.combobox_menu.scenario_label.setHidden(active)

    @QtCore.Slot(bool, name="hideFuCombo")
    def toggle_func(self, active: bool):
        self.combobox_menu.func.setHidden(active)
        self.combobox_menu.func_label.setHidden(active)

    @QtCore.Slot(bool, name="hideMethodCombo")
    def toggle_method(self, active: bool):
        self.combobox_menu.method.setHidden(active)
        self.combobox_menu.method_label.setHidden(active)

    @QtCore.Slot(name="comboboxTriggerUpdate")
    def set_combobox_changes(self):
        """Update fields based on user-made changes in combobox.

        Any trigger linked to this slot will cause the values in the
        combobox objects to be read out (which comparison, drop-down indexes,
        etc.) and fed into update calls.
        """
        self.is_aggregated = self.combobox_menu.agg.currentText() != 'none'
        if self.is_aggregated:
            compare_fields = {"aggregator": self.combobox_menu.agg.currentText()}
        else:
            compare_fields = {"aggregator": None}

        # Determine which comparison is active and update the comparison.
        if self.switches.currentIndex() == self.switches.indexes.func:
            compare_fields.update({
                "method": self.parent.method_dict[self.combobox_menu.method.currentText()],
            })
        elif self.switches.currentIndex() == self.switches.indexes.method:
            compare_fields.update({
                "functional_unit": self.combobox_menu.func.currentText(),
            })
        elif self.switches.currentIndex() == self.switches.indexes.scenario:
            compare_fields.update({
                "method": self.parent.method_dict[self.combobox_menu.method.currentText()],
                "functional_unit": self.combobox_menu.func.currentText(),
            })

        # Determine the unit for the figure, update the filenames and the
        # underlying dataframe.
        self.unit = get_unit(compare_fields.get("method"), self.relative)
        self.set_filename(compare_fields)
        self.df = self.update_dataframe(**compare_fields)

    def connect_signals(self):
        """Override the inherited method to perform the same thing plus aggregation."""
        self.cutoff_menu.slider_change.connect(self.update_tab)
        self.switches.currentIndexChanged.connect(self.toggle_comparisons)
        self.combobox_menu.method.currentIndexChanged.connect(self.update_tab)
        self.combobox_menu.func.currentIndexChanged.connect(self.update_tab)
        self.combobox_menu.agg.currentIndexChanged.connect(self.update_tab)

    def update_tab(self):
        """Update the tab."""
        self.set_combobox_changes()
        super().update_tab()

    def update_dataframe(self, *args, **kwargs):
        """Update the underlying dataframe.

        Implement in subclass."""
        raise NotImplementedError

    def update_table(self):
        super().update_table(self.df)

    @_time_it_
    def update_plot(self):
        """Update the plot."""
        idx = self.pt_layout.indexOf(self.plot)
        # name is already altered by set_filename before update_plot occurs.
        name = self.plot.plot_name
        self.plot.deleteLater()
        self.plot = ContributionPlot()
        self.pt_layout.insertWidget(idx, self.plot)
        super().update_plot(self.df, unit=self.unit, context_menu_actions=self.get_context_menu_actions(),
                            is_relative=self.relative)
        self.plot.plot_name = name
        if self.pt_layout.parentWidget():
            self.pt_layout.parentWidget().updateGeometry()

    def get_context_menu_actions(self) -> []:
        """Gets the context menu options, if any, else the context menu will be disabled.

        Implement in subclass."""
        raise NotImplementedError


class ElementaryFlowContributionTab(ContributionTab):
    """Class for the 'Elementary flow Contributions' sub-tab.

    This tab allows for analysis of elementary flows.

    Example questions that can be answered by this tab:
        What is the CO2 production caused by reference flow XXX?
        Which impact is largest on the impact category YYY?
        What are the 5 largest elementary flows caused by reference flow ZZZ?

    Shows:
        Cutoff menu for determining cutoff values
        Compare options button to change between 'Reference Flows' and 'Impact Categories'
        'Impact Category'/'Reference Flow' chooser with aggregation method
        Plot/Table on/off and Relative/Absolute options for data
        Plot/Table
        Export options
    """

    def __init__(self, parent=None):
        super().__init__(parent)

        self.layout.addLayout(get_header_layout('Elementary Flow Contributions'))
        combobox = self.build_combobox(has_method=True, has_func=True)
        self.layout.addLayout(combobox)
        self.layout.addWidget(horizontal_line())
        self.layout.addWidget(self.build_main_space())
        self.layout.addLayout(self.build_export(True, True))

        self.contribution_fn = 'EF contributions'
        self.switches.configure(self.has_func, self.has_method)
        self.connect_signals()
        self.toggle_comparisons(self.switches.indexes.func)

    def build_combobox(self, has_method: bool = True,
                       has_func: bool = False) -> QHBoxLayout:
        self.combobox_menu.agg.addItems(self.parent.contributions.DEFAULT_EF_AGGREGATES)
        return super().build_combobox(has_method, has_func)

    def update_dataframe(self, *args, **kwargs):
        """Retrieve the top elementary flow contributions."""
        return self.parent.contributions.top_elementary_flow_contributions(
            **kwargs, limit=self.cutoff_menu.cutoff_value,
            limit_type=self.cutoff_menu.limit_type, normalize=self.relative
        )

    def get_context_menu_actions(self) -> []:
        return None


class ProcessContributionsTab(ContributionTab):
    """Class for the 'Process Contributions' sub-tab.

    This tab allows for analysis of process contributions.

    Example questions that can be answered by this tab:
        What is the contribution of electricity production to reference flow XXX?
        Which process contributes the most to impact category YYY?
        What are the top 5 contributing processes to reference flow ZZZ?

    Shows:
        Cutoff menu for determining cutoff values
        Compare options button to change between 'Reference Flows' and 'Impact Categories'
        'Impact Category'/'Reference Flow' chooser with aggregation method
        Plot/Table on/off and Relative/Absolute options for data
        Plot/Table
        Export options
    """

    def __init__(self, parent=None):
        super().__init__(parent)

        self.layout.addLayout(get_header_layout('Process Contributions'))
        combobox = self.build_combobox(has_method=True, has_func=True)
        self.layout.addLayout(combobox)
        self.layout.addWidget(horizontal_line())
        self.layout.addWidget(self.build_main_space())
        self.layout.addLayout(self.build_export(True, True))

        self.contribution_fn = 'Process contributions'
        self.switches.configure(self.has_func, self.has_method)
        self.connect_signals()
        self.toggle_comparisons(self.switches.indexes.func)

        # Used as a source of activity key, used to open activity from context menu of chart
        self.activity_key_label_map = None

    def build_combobox(self, has_method: bool = True,
                       has_func: bool = False) -> QHBoxLayout:
        self.combobox_menu.agg.addItems(self.parent.contributions.DEFAULT_ACT_AGGREGATES)
        return super().build_combobox(has_method, has_func)

    def update_dataframe(self, *args, **kwargs):
        """Retrieve the top process contributions"""
        updated_dataframe, activity_key_label_map = self.parent.contributions.top_process_contributions(
            **kwargs, limit=self.cutoff_menu.cutoff_value,
            limit_type=self.cutoff_menu.limit_type, normalize=self.relative
        )
        if activity_key_label_map is not None and 'Total' in activity_key_label_map.keys():
            activity_key_label_map.pop("Total")
        self.activity_key_label_map = activity_key_label_map
        return updated_dataframe

    def get_context_menu_actions(self) -> []:
        if not self.is_aggregated:
            return [("Open Activity", self.open_activity)]

    def open_activity(self, bar_index: int, sub_bar_index: int):
        if list(self.activity_key_label_map)[sub_bar_index] == "Rest":
            print("Cannot open Rest")
            return
        signals.open_activity_tab.emit(
            self.activity_key_label_map[list(self.activity_key_label_map)[sub_bar_index]])


class CorrelationsTab(NewAnalysisTab):
    def __init__(self, parent):
        super().__init__(parent)
        self.parent = parent

        self.tab_text = "Correlations"
        self.layout.addLayout(get_header_layout('Correlation Analysis'))

        if not self.parent.single_func_unit:
            self.plot = CorrelationPlot(self.parent)

        space = QScrollArea()
        space.setWidget(self.build_main_space())
        space.setWidgetResizable(True)

        self.layout.addWidget(space)
        self.layout.addLayout(self.build_export(
            has_table=False, has_plot=not self.parent.single_func_unit
        ))

    def update_plot(self):
        """Update the plot."""
        idx = self.pt_layout.indexOf(self.plot)
        self.plot.figure.clf()
        self.plot.deleteLater()
        self.plot = CorrelationPlot(self.parent)
        self.pt_layout.insertWidget(idx, self.plot)
        df = self.parent.mlca.get_normalized_scores_df()
        super().update_plot(df)
        if self.pt_layout.parentWidget():
            self.pt_layout.parentWidget().updateGeometry()


class SankeyTab(QWidget):
    def __init__(self, parent):
        super(SankeyTab, self).__init__(parent)
        self.parent = parent


class MonteCarloTab(NewAnalysisTab):
    def __init__(self, parent=None):
        super(MonteCarloTab, self).__init__(parent)
        self.parent: LCAResultsSubTab = parent
        header_ = QToolBar()
        _header = header("Monte Carlo Simulation")
        _header.setToolTip("Left click on the question mark for help")
        header_.addWidget(_header)
        header_.addAction(qicons.question, "Left click for help on Monte Carlo analysis", self.explanation)
        self.layout.addWidget(header_)
        self.scenario_label = QLabel("Scenario:")
        self.include_box = QGroupBox("Include uncertainty for:", self)
        grid = QGridLayout()
        self.include_tech = QCheckBox("Technosphere", self)
        self.include_tech.setChecked(True)
        self.include_bio = QCheckBox("Biosphere", self)
        self.include_bio.setChecked(True)
        self.include_cf = QCheckBox("Characterization Factors", self)
        self.include_cf.setChecked(True)
        self.include_parameters = QCheckBox("Parameters", self)
        self.include_parameters.setChecked(True)
        grid.addWidget(self.include_tech, 0, 0)
        grid.addWidget(self.include_bio, 0, 1)
        grid.addWidget(self.include_cf, 1, 0)
        grid.addWidget(self.include_parameters, 1, 1)
        self.include_box.setLayout(grid)

        self.add_MC_ui_elements()

        self.table = LCAResultsTable()
        self.table.table_name = 'MonteCarlo_' + self.parent.cs_name
        self.plot = MonteCarloPlot(self.parent)
        self.plot.hide()
        self.plot.plot_name = 'MonteCarlo_' + self.parent.cs_name
        self.layout.addWidget(self.plot)
        self.export_widget = self.build_export(has_plot=True, has_table=True)
        self.layout.addWidget(self.export_widget)
        self.layout.setAlignment(QtCore.Qt.AlignTop)
        self.connect_signals()
        self.explain_text = '''
            <p><b>Monte Carlo Analyses</b></p>
            <p><b>Monte Carlo</b> simulations generate stochastic data samples using existing data defined parameter 
            distributions for generating the expected distribution for the reference flows. </p>
            <p>More <b>simply</b>, within the LCA model the user may define certain uncertainty distributions for some 
            (or all) parameters. Monte Carlo analysis uses these defined uncertainty distributions with a stochastic 
            generator to sample from these distributions. This results in a "posterior" (or final) probability 
            distribution, expressing the expected variance, for the reference flows.</p>
             <p><a href="https://github.com/LCA-ActivityBrowser/activity-browser/wiki/Monte-Carlo-Simulation">More 
             information can be found here</a></p>
        '''

    def connect_signals(self):
        self.button_run.clicked.connect(self.calculate_mc_lca)
        # signals.monte_carlo_ready.connect(self.update_mc)
        # self.combobox_fu.currentIndexChanged.connect(self.update_plot)
        self.combobox_methods.currentIndexChanged.connect(
            # ignore the index and send the cs_name instead
            lambda x: self.update_mc(cs_name=self.parent.cs_name)
        )

        # signals
        # self.radio_button_biosphere.clicked.connect(self.button_clicked)
        # self.radio_button_technosphere.clicked.connect(self.button_clicked)

        if self.has_scenarios:
            self.scenario_box.currentIndexChanged.connect(self.parent.update_scenario_data)
            self.parent.update_scenario_box_index.connect(
                lambda index: self.set_combobox_index(self.scenario_box, index)
            )

    def add_MC_ui_elements(self):
        layout_mc = QVBoxLayout()

        # H-LAYOUT start simulation
        self.button_run = QPushButton('Run')
        self.label_iterations = QLabel('Iterations:')
        self.iterations = QLineEdit('30')
        self.iterations.setFixedWidth(40)
        self.iterations.setValidator(QtGui.QIntValidator(1, 1000))
        self.label_seed = QLabel('Random seed:')
        self.label_seed.setToolTip('Seed value (integer) for the random number generator. '
                                   'Use this for reproducible samples.')
        self.seed = QLineEdit('')
        self.seed.setFixedWidth(30)

        self.hlayout_run = QHBoxLayout()
        self.hlayout_run.addWidget(self.scenario_label)
        self.hlayout_run.addWidget(self.scenario_box)
        self.hlayout_run.addWidget(self.button_run)
        self.hlayout_run.addWidget(self.label_iterations)
        self.hlayout_run.addWidget(self.iterations)
        self.hlayout_run.addWidget(self.label_seed)
        self.hlayout_run.addWidget(self.seed)
        self.hlayout_run.addWidget(self.include_box)
        self.hlayout_run.addStretch(1)
        layout_mc.addLayout(self.hlayout_run)

        # self.label_running = QLabel('Running a Monte Carlo simulation. Please allow some time for this. '
        #                             'Please do not run another simulation at the same time.')
        # self.layout_mc.addWidget(self.label_running)
        # self.label_running.hide()

        # # buttons for all FUs or for all methods
        # self.radio_button_all_fu = QRadioButton("For all reference flows")
        # self.radio_button_all_methods = QRadioButton("Technosphere flows")
        #
        # self.radio_button_biosphere.setChecked(True)
        # self.radio_button_technosphere.setChecked(False)
        #
        # self.label_for_all_fu = QLabel('For all reference flows')
        # self.combobox_fu = QRadioButton()
        # self.hlayout_fu = QHBoxLayout()

        # FU selection
        # self.label_fu = QLabel('Choose reference flow')
        # self.combobox_fu = QComboBox()
        # self.hlayout_fu = QHBoxLayout()
        #
        # self.hlayout_fu.addWidget(self.label_fu)
        # self.hlayout_fu.addWidget(self.combobox_fu)
        # self.hlayout_fu.addStretch()
        # self.layout_mc.addLayout(self.hlayout_fu)

        # method selection
        self.method_selection_widget = QWidget()
        self.label_methods = QLabel('Choose impact category')
        self.combobox_methods = QComboBox()
        self.hlayout_methods = QHBoxLayout()

        self.hlayout_methods.addWidget(self.label_methods)
        self.hlayout_methods.addWidget(self.combobox_methods)
        self.hlayout_methods.addStretch()
        self.method_selection_widget.setLayout(self.hlayout_methods)

        layout_mc.addWidget(self.method_selection_widget)
        self.method_selection_widget.hide()

        self.layout.addLayout(layout_mc)

    def build_export(self, has_table: bool = True, has_plot: bool = True) -> QWidget:
        """Construct the export layout but set it into a widget because we
         want to hide it."""
        export_layout = super().build_export(has_table, has_plot)
        export_widget = QWidget()
        export_widget.setLayout(export_layout)
        # Hide widget until MC is calculated
        export_widget.hide()
        return export_widget

    @QtCore.Slot(name="calculateMcLca")
    def calculate_mc_lca(self):
        self.method_selection_widget.hide()
        self.plot.hide()
        self.export_widget.hide()

        iterations = int(self.iterations.text())
        seed = None
        if self.seed.text():
            print('SEED: ', self.seed.text())
            try:
                seed = int(self.seed.text())
            except ValueError:
                traceback.print_exc()
                QMessageBox.warning(self, 'Warning', 'Seed value must be an integer number or left empty.')
                self.seed.setText('')
                return
        includes = {
            "technosphere": self.include_tech.isChecked(),
            "biosphere": self.include_bio.isChecked(),
            "cf": self.include_cf.isChecked(),
            "parameters": self.include_parameters.isChecked(),
        }

        QApplication.setOverrideCursor(QtCore.Qt.WaitCursor)
        try:
            self.parent.mc.calculate(iterations=iterations, seed=seed, **includes)
            signals.monte_carlo_finished.emit()
            self.update_mc()
        except InvalidParamsError as e:  # This can occur if uncertainty data is missing or otherwise broken
            # print(e)
            traceback.print_exc()
            QMessageBox.warning(self, 'Could not perform Monte Carlo simulation', str(e))
        QApplication.restoreOverrideCursor()

        # a threaded way for this - unfortunatley this crashes as:
        # pypardsio_solver is used for the 'spsolve' and 'factorized' functions. Python crashes on windows if multiple
        # instances of PyPardisoSolver make calls to the Pardiso library
        # worker_thread = WorkerThread()
        # print('Created local worker_thread')
        # worker_thread.set_mc(self.parent.mc, iterations=iterations)
        # print('Passed object to thread.')
        # worker_thread.start()
        # self.label_running.show()

        #

        # thread = NewCSMCThread() #self.parent.mc
        # thread.calculation_finished.connect(
        #     lambda x: print('Calculation finished.'))
        # thread.start()

        # # give us a thread and start it
        # thread = QtCore.QThread()
        # thread.start()
        #
        # # create a worker and move it to our extra thread
        # worker = Worker()
        # worker.moveToThread(thread)

        # self.parent.mct.start()
        # self.parent.mct.run(iterations=iterations)
        # self.parent.mct.finished()

        # objThread = QtCore.QThread()
        # obj = QObjectMC()  # self.parent.cs_name
        # obj.moveToThread(objThread)
        # obj.finished.connect(objThread.quit)
        # objThread.started.connect(obj.long_running)
        # # objThread.finished.connect(app.exit)
        # objThread.finished.connect(
        #     lambda x: print('Finished Thread!')
        # )
        # objThread.start()

        # objThread = QtCore.QThread()
        # obj = SomeObject()
        # obj.moveToThread(objThread)
        # obj.finished.connect(objThread.quit)
        # objThread.started.connect(obj.long_running)
        # objThread.finished.connect(
        #     lambda x: print('Finished Thread!')
        # )
        # objThread.start()

        # self.method_selection_widget.show()
        # self.plot.show()
        # self.export_widget.show()

    def configure_scenario(self):
        super().configure_scenario()
        self.scenario_label.setVisible(self.has_scenarios)

    def update_tab(self):
        self.update_combobox(self.combobox_methods, [str(m) for m in self.parent.mc.methods])
        # self.update_combobox(self.combobox_methods, [str(m) for m in self.parent.mct.mc.methods])

    def update_mc(self, cs_name=None):
        # act = self.combobox_fu.currentText()
        # activity_index = self.combobox_fu.currentIndex()
        # act_key = self.parent.mc.activity_keys[activity_index]
        # if cs_name != self.parent.cs_name:  # relevant if several CS are open at the same time
        #     return

        # self.label_running.hide()
        self.method_selection_widget.show()
        self.export_widget.show()

        method_index = self.combobox_methods.currentIndex()
        method = self.parent.mc.methods[method_index]

        # data = self.parent.mc.get_results_by(act_key=act_key, method=method)
        self.df = self.parent.mc.get_results_dataframe(method=method)

        self.update_table()
        self.update_plot(method=method)
        filename = '_'.join([str(x) for x in [self.parent.cs_name, 'Monte Carlo results', str(method)]])
        self.plot.plot_name, self.table.table_name = filename, filename

    def update_plot(self, method):
        idx = self.layout.indexOf(self.plot)
        self.plot.deleteLater()
        # name is already altered by update_mc before update_plot
        name = self.plot.plot_name
        self.plot = MonteCarloPlot(self.parent)
        self.layout.insertWidget(idx, self.plot)
        super().update_plot(self.df, method=method)
        self.plot.plot_name = name
        self.plot.show()
        if self.layout.parentWidget():
            self.layout.parentWidget().updateGeometry()

    def update_table(self):
        super().update_table(self.df)


class GSATab(NewAnalysisTab):
    def __init__(self, parent=None):
        super(GSATab, self).__init__(parent)
        self.parent = parent

        self.GSA = GlobalSensitivityAnalysis(self.parent.mc)

        header_ = QToolBar()
        _header = header("Global Sensitivity Analysis")
        _header.setToolTip("Left click on the question mark for help")
        header_.addWidget(_header)
        header_.addAction(qicons.question, "Left click for help on Global Sensitivity Analysis", self.explanation)

        self.layout.addWidget(header_)
        self.scenario_box = None

        self.add_GSA_ui_elements()

        self.table = LCAResultsTable()
        self.table.table_name = 'GSA_' + self.parent.cs_name
        self.layout.addWidget(self.table)
        self.table.hide()
        # self.plot = MonteCarloPlot(self.parent)
        # self.plot.hide()
        # self.plot.plot_name = 'GSA_' + self.parent.cs_name
        # self.layout.addWidget(self.plot)

        self.export_widget = self.build_export(has_plot=False, has_table=True)
        self.layout.addWidget(self.export_widget)
        self.layout.setAlignment(QtCore.Qt.AlignTop)
        self.connect_signals()

        self.explain_text = '''
            <p><b>Global Sensitivity Analysis (GSA)</b> is a family of methods that, used in conjunction with distribution
            generating functions, can investigate the contributions of model variables on the final results.</p>
             <p>Within the AB running a GSA depends on the use of a Monte Carlo simulation for generating the
             variable distributions for the reference flow(s), upon which the GSA is performed. Running the GSA executes
             the stochastic simulations whilst fixing the values of selected variables of interest. Taking a lower and
             upper bound for the variables, therefore, indicates the influence of the fixed variable on the overall 
             level of model variability. </p>
             <p>For a more detailed explanation <a href="https://github.com/LCA-ActivityBrowser/activity-browser/wiki/Global-Sensitivity-Analysis">see the wiki</a></p>
             <p>The paper describing the methods is published by <a href="https://onlinelibrary.wiley.com/doi/10.1111/jiec.13194">Wiley online</a></p> 
        '''

    def connect_signals(self):
        self.button_run.clicked.connect(self.calculate_gsa)
        signals.monte_carlo_finished.connect(self.monte_carlo_finished)

    def add_GSA_ui_elements(self):
        # H-LAYOUT SETTINGS ROW 1

        # run button
        self.button_run = QPushButton('Run')
        self.button_run.setEnabled(False)

        # reference flow selection
        self.label_fu = QLabel('Reference Flow:')
        self.combobox_fu = QComboBox()

        # method selection
        self.label_methods = QLabel('Impact Category:')
        self.combobox_methods = QComboBox()

        # arrange layout
        self.hlayout_row1 = QHBoxLayout()
        self.hlayout_row1.addWidget(self.button_run)
        self.hlayout_row1.addWidget(self.label_fu)
        self.hlayout_row1.addWidget(self.combobox_fu)
        self.hlayout_row1.addWidget(self.label_methods)
        self.hlayout_row1.addWidget(self.combobox_methods)

        # self.hlayout_row1.addWidget(self.fu_selection_widget)
        # self.hlayout_row1.addWidget(self.method_selection_widget)
        self.hlayout_row1.addStretch(1)

        # H-LAYOUT SETTINGS ROW 2
        self.hlayout_row2 = QHBoxLayout()

        # cutoff technosphere
        self.label_cutoff_technosphere = QLabel('Cut-off technosphere:')
        self.cutoff_technosphere = QLineEdit('0.01')
        self.cutoff_technosphere.setFixedWidth(40)
        self.cutoff_technosphere.setValidator(QtGui.QDoubleValidator(0.0, 1.0, 5))

        # cutoff biosphere
        self.label_cutoff_biosphere = QLabel('Cut-off biosphere:')
        self.cutoff_biosphere = QLineEdit('0.01')
        self.cutoff_biosphere.setFixedWidth(40)
        self.cutoff_biosphere.setValidator(QtGui.QDoubleValidator(0.0, 1.0, 5))

        # export GSA input/output data automatically with run
        self.checkbox_export_data_automatically = QCheckBox('Save input/output data to Excel after run')
        self.checkbox_export_data_automatically.setChecked(False)

        # # exclude Pedigree
        # self.checkbox_pedigree = QCheckBox('Include Pedigree uncertainties')
        # self.checkbox_pedigree.setChecked(True)

        # arrange layout
        self.hlayout_row2.addWidget(self.label_cutoff_technosphere)
        self.hlayout_row2.addWidget(self.cutoff_technosphere)
        self.hlayout_row2.addWidget(self.label_cutoff_biosphere)
        self.hlayout_row2.addWidget(self.cutoff_biosphere)
        self.hlayout_row2.addWidget(self.checkbox_export_data_automatically)
        # self.hlayout_row2.addWidget(self.checkbox_pedigree)
        self.hlayout_row2.addStretch(1)

        # OVERALL LAYOUT OF SETTINGS
        self.layout_settings = QVBoxLayout()
        self.layout_settings.addLayout(self.hlayout_row1)
        self.layout_settings.addLayout(self.hlayout_row2)
        self.widget_settings = QWidget()
        self.widget_settings.setLayout(self.layout_settings)

        # add to GSA layout
        self.label_monte_carlo_first = QLabel('You need to run a Monte Carlo Simulation first.')
        self.layout.addWidget(self.label_monte_carlo_first)
        self.layout.addWidget(self.widget_settings)

        # at start
        # todo: this is just for development, should be reversed later:
        self.widget_settings.hide()
        # self.label_monte_carlo_first.hide()

    def update_tab(self):
        self.update_combobox(self.combobox_methods, [str(m) for m in self.parent.mc.methods])
        self.update_combobox(self.combobox_fu, list(self.parent.mlca.func_unit_translation_dict.keys()))

    def monte_carlo_finished(self):
        self.button_run.setEnabled(True)
        self.widget_settings.show()
        self.label_monte_carlo_first.hide()

    def calculate_gsa(self):
        act_number = self.combobox_fu.currentIndex()
        method_number = self.combobox_methods.currentIndex()
        cutoff_technosphere = float(self.cutoff_technosphere.text())
        cutoff_biosphere = float(self.cutoff_biosphere.text())
        # print('Calculating GSA for: ', act_number, method_number, cutoff_technosphere, cutoff_biosphere)

        try:
            QApplication.setOverrideCursor(QtCore.Qt.WaitCursor)
            self.GSA.perform_GSA(act_number=act_number, method_number=method_number,
                                 cutoff_technosphere=cutoff_technosphere, cutoff_biosphere=cutoff_biosphere)
            # self.update_mc()
        except Exception as e:  # Catch any error...
            traceback.print_exc()
            message = str(e)
            message_addition = ''
            if message == 'singular matrix':
                message_addition = "\nIn order to avoid this happening, please increase the Monte Carlo iterations (e.g. to above 50)."
            elif message == "`dataset` input should have multiple elements.":
                message_addition = "\nIn order to avoid this happening, please increase the Monte Carlo iterations (e.g. to above 50)."
            elif message == "No objects to concatenate":
                message_addition = "\nThe reason for this is likely that there are no uncertain exchanges. Please check " \
                                   "the checkboxes in the Monte Carlo tab."
            QMessageBox.warning(self, 'Could not perform GSA', str(message) + message_addition)
        QApplication.restoreOverrideCursor()

        self.update_gsa()

    def update_gsa(self, cs_name=None):
        self.df = getattr(self.GSA, "df_final", None)
        if self.df is None:
            return
        self.update_table()
        self.table.show()
        self.export_widget.show()

        self.table.table_name = 'gsa_output_' + self.GSA.get_save_name()

        if self.checkbox_export_data_automatically.isChecked():
            print("EXPORTING DATA")
            self.GSA.export_GSA_input()
            self.GSA.export_GSA_output()

    def update_plot(self, method):
        pass

    def update_table(self):
        super().update_table(self.df)

    def build_export(self, has_table: bool = True, has_plot: bool = True) -> QWidget:
        """Construct the export layout but set it into a widget because we
         want to hide it."""
        export_layout = super().build_export(has_table, has_plot)
        export_widget = QWidget()
        export_widget.setLayout(export_layout)
        # Hide widget until MC is calculated
        export_widget.hide()
        return export_widget

    # def set_filename(self, optional_fields: dict = None):
    #     """Given a dictionary of fields, put together a usable filename for the plot and table."""
    #     save_name = 'gsa_output_' + self.mc.cs_name + '_' + str(self.mc.iterations) + '_' + self.activity['name'] + \
    #                 '_' + str(self.method) + '.xlsx'
    #     save_name = save_name.replace(',', '').replace("'", '').replace("/", '')
    #     self.table.table_name = save_name
    #     optional = optional_fields or {}
    #     fields = (
    #         self.parent.cs_name, self.contribution_fn, optional.get("method"),
    #         optional.get("functional_unit"), self.unit
    #     )
    #     filename = '_'.join((str(x) for x in fields if x is not None))


class MonteCarloWorkerThread(QtCore.QThread):
    """A worker for Monte Carlo simulations.

    Unfortunately, pyparadiso does not allow parallel calculations on Windows (crashes).
    So this is for future reference in case this issue is solved... """

    def set_mc(self, mc, iterations=20):
        self.mc = mc
        self.iterations = iterations

    def run(self):
        print('Starting new Worker Thread. Iterations:', self.iterations)
        self.mc.calculate(iterations=self.iterations)
        # res = bw.GraphTraversal().calculate(self.demand, self.method, self.cutoff, self.max_calc)
        print('in thread {}'.format(QtCore.QThread.currentThread()))
        signals.monte_carlo_ready.emit(self.mc.cs_name)


worker_thread = MonteCarloWorkerThread()

# class Worker(QtCore.QObject):
#
#     def __init__(self):
#         super().__init__()
#
#     def do_something(self, text):
#         print('in thread {} message {}'.format(QtCore.QThread.currentThread(), text))
#
#
# class SomeObject(QtCore.QObject):
#
#     finished = QtCore.pyqtSignal()
#
#     def long_running(self):
#         count = 0
#         while count < 5:
#             time.sleep(1)
#             print("B Increasing")
#             count += 1
#         self.finished.emit()<|MERGE_RESOLUTION|>--- conflicted
+++ resolved
@@ -34,13 +34,9 @@
 from ...ui.style import horizontal_line, vertical_line, header
 from ...ui.tables import ContributionTable, InventoryTable, LCAResultsTable
 from ...ui.web import SankeyNavigatorWidget
-<<<<<<< HEAD
 from ...ui.widgets import SwitchComboBox
 from ...ui.widgets.mini_cutoff_menu import MiniCutoffMenu
-
-=======
 from .base import BaseRightTab
->>>>>>> d48660db
 
 def get_header_layout(header_text: str) -> QVBoxLayout:
     vlayout = QVBoxLayout()
