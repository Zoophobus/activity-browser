--- conflicted
+++ resolved
@@ -470,13 +470,10 @@
     def connect_signals(self):
         self.radio_button_biosphere.toggled.connect(self.button_clicked)
         self.remove_zeros_checkbox.toggled.connect(self.remove_zeros_checked)
-<<<<<<< HEAD
         self.characterised_checkbox.toggled.connect(self.characterised_flows_checked)
         self.uncharacterised_checkbox.toggled.connect(self.uncharacterised_flows_checked)
-=======
         self.bio_tech_button_group.buttonClicked.connect(self.toggle_categorisation_factor_filter_buttons)
         self.bio_categorisation_factor_group.activated.connect(self.add_categorisation_factor_filter)
->>>>>>> 47db84b7
         if self.has_scenarios:
             self.scenario_box.currentIndexChanged.connect(self.parent.update_scenario_data)
             self.parent.update_scenario_box_index.connect(
@@ -575,30 +572,23 @@
         self.table.showing = inventory
         # We handle both 'df_biosphere' and 'df_technosphere' variables here.
         attr_name = "df_{}".format(inventory)
-<<<<<<< HEAD
-        # TODO: Getting Inventory results
-        if getattr(self, attr_name) is None or self.remove_zero_state != self.last_remove_zero_state:
-=======
+
         if getattr(self, attr_name) is None or self.remove_zero_state != self.last_remove_zero_state \
                 or self.old_categorisation_factor_state != self.categorisation_factor_state:
->>>>>>> 47db84b7
             setattr(self, attr_name, self.parent.contributions.inventory_df(
                 inventory_type=inventory)
                     )
-
-<<<<<<< HEAD
+        #TODO: BOKEH import from git merge
         #TODO: write util in bwutil to fetch all the cfs for the selected ICs and Union the set
         #TODO: Intersection the union and df_bio in self.parent.contributions.inventory_df
         # for method in self.parent.mlca.methods:
         #     methods = bw.Method(self.parent.mlca.methods[0]).load())
 
-=======
         # filter the biosphere flows for the relevance to the CFs
         if self.categorisation_filter_with_flows is not None and inventory == "biosphere":
             self.df_biosphere = self.elementary_flows_contributing_to_IA_methods(self.categorisation_filter_with_flows, self.df_biosphere)
 
         # filter the flows to remove those that have relevant exchanges
->>>>>>> 47db84b7
         def filter_zeroes(df):
             filter_on = [x for x in df.columns.tolist() if '|' in x]
             return df[df[filter_on].sum(axis=1) != 0].reset_index(drop=True)
