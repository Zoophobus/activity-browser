# -*- coding: utf-8 -*-
import sys
import importlib.util
import traceback
from pkgutil import iter_modules
from shutil import rmtree

from PySide2.QtCore import QObject, Slot

from ..ui.wizards.plugins_manager_wizard import PluginsManagerWizard
from ..signals import signals
from ..settings import project_settings, ab_settings
<<<<<<< HEAD
from ..logger import log
=======

import logging
from activity_browser.logger import ABHandler

logger = logging.getLogger('ab_logs')
log = ABHandler.setup_with_logger(logger, __name__)

>>>>>>> f8f10c6b

class PluginController(QObject):

    def __init__(self, parent=None):
        super().__init__(parent)
        self.window = parent
        self.connect_signals()
        # Shortcut to ab_settings plugins list
        self.plugins = ab_settings.plugins
        self.load_plugins()

    def connect_signals(self):
        signals.manage_plugins.connect(self.manage_plugins_wizard)
        signals.project_selected.connect(self.reload_plugins)
        signals.plugin_selected.connect(self.add_plugin)
        signals.plugin_deselected.connect(self.remove_plugin)

    @Slot(name="openManagerWizard")
    def manage_plugins_wizard(self) -> None:
        self.wizard = PluginsManagerWizard(self.window)
        self.wizard.show()

    def load_plugins(self):
        names = self.discover_plugins()
        for name in names:
            self.plugins[name] = self.load_plugin(name)

    def discover_plugins(self):
        plugins = []
        for module in iter_modules():
            if module.name.startswith('ab_plugin'):
                plugins.append(module.name)
        return plugins

    def load_plugin(self, name):
        try:
            log.info("Importing plugin {}".format(name))
            plugin_lib = importlib.import_module(name)
            importlib.reload(plugin_lib)
            return plugin_lib.Plugin()
        except Exception as e:
<<<<<<< HEAD
            log.error("Error: Import of plugin {} failed".format(name))
            log.error(e, exc_info=True)
=======
            log.error("Error: Import of plugin {} failed".format(name), error=e)
>>>>>>> f8f10c6b

    def remove_plugin(self, name):
        log.info("Removing plugin {}".format(name))
        # Apply plugin remove() function
        self.plugins[name].remove()
        # Close plugin tabs
        self.close_plugin_tabs(self.plugins[name])

    def add_plugin(self, name, select: bool = True):
        """ add or reload tabs of the given plugin
        """
        if select:
            plugin = self.plugins[name]
            # Apply plugin load() function
            plugin.load()
            # Add plugins tabs
            for tab in plugin.tabs:
                self.window.add_tab_to_panel(tab, plugin.infos["name"], tab.panel)
            log.info("Loaded tab {}".format(name))
            return
        log.info("Removing plugin {}".format(name))
        # Apply plugin remove() function
        self.plugins[name].remove()
        # Close plugin tabs
        self.close_plugin_tabs(self.plugins[name])

    def close_plugin_tabs(self, plugin):
        for panel in (self.window.left_panel, self.window.right_panel):
            panel.close_tab_by_tab_name(plugin.infos["name"])

    def reload_plugins(self):
        """ close all plugins tabs then import all plugins tabs
        """
        plugins_list = [name for name in self.plugins.keys()]   # copy plugins list
        for name in plugins_list:
            self.close_plugin_tabs(self.plugins[name])
        for name in project_settings.get_plugins_list():
            try:
                self.add_plugin(name)
            except:
                log.error(f"Error: plugin {name} not installed")

    def close_plugins(self):
        """ close all plugins
        """
        for plugin in self.plugins.values():
            plugin.close()<|MERGE_RESOLUTION|>--- conflicted
+++ resolved
@@ -10,9 +10,6 @@
 from ..ui.wizards.plugins_manager_wizard import PluginsManagerWizard
 from ..signals import signals
 from ..settings import project_settings, ab_settings
-<<<<<<< HEAD
-from ..logger import log
-=======
 
 import logging
 from activity_browser.logger import ABHandler
@@ -20,7 +17,6 @@
 logger = logging.getLogger('ab_logs')
 log = ABHandler.setup_with_logger(logger, __name__)
 
->>>>>>> f8f10c6b
 
 class PluginController(QObject):
 
@@ -62,12 +58,7 @@
             importlib.reload(plugin_lib)
             return plugin_lib.Plugin()
         except Exception as e:
-<<<<<<< HEAD
-            log.error("Error: Import of plugin {} failed".format(name))
-            log.error(e, exc_info=True)
-=======
             log.error("Error: Import of plugin {} failed".format(name), error=e)
->>>>>>> f8f10c6b
 
     def remove_plugin(self, name):
         log.info("Removing plugin {}".format(name))
