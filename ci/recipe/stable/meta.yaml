# Used https://github.com/conda-forge/staged-recipes/blob/master/recipes/example/meta.yaml as example
package:
  name: activity-browser
  version: "{{ GIT_DESCRIBE_TAG }}"

source:
  # Note for future: https://conda-forge.org/docs/maintainer/adding_pkgs.html#tarballs-no-repos
  git_rev: master
  git_url: https://github.com/LCA-ActivityBrowser/activity-browser.git

build:
  noarch: python
  number: 0
  script: "{{ PYTHON }} setup.py install --single-version-externally-managed --record record.txt"
  entry_points:
    - activity-browser = activity_browser:run_activity_browser
    - activity-browser-cleanup = activity_browser.bwutils:cleanup

requirements:
  build:
    - python
    - setuptools
  run:
    - python >=3.8,<3.10
#   - numpy >=1.20.2
    - arrow
<<<<<<< HEAD
    - bokeh >=2.4.2
    - brightway2 >=2.4.2 #2.1.2
#    - bw2io >=0.8.6, <0.8.9
#    - bw2data >=3.6.1, <3.9.9
#    - bw2calc=1.8.0
    - eidl >=1.4 #eidl >=1.3.2
#    - fuzzywuzzy
#    - matplotlib-base >=2.2.2
=======
    - brightway2 >=2.4.2
    - eidl >=1.4.2
>>>>>>> 5da4e8c1
    - networkx
#    - pandas >=0.24.1
    - pyside2 >=5.13.2
    - python-chromedriver-binary
    - salib >=1.4
    - seaborn
    - selenium
    - presamples
#    - openpyxl
#    - xlrd<2.0  # https://github.com/brightway-lca/brightway2-io/issues/86

about:
  home: https://github.com/LCA-ActivityBrowser/activity-browser
  license: LGPL3+
  license_family: LGPL
  license_file: LICENSE.txt
  summary: GUI for brightway2
  description: |
    The Activity Browser is a graphical user interface for the [brightway2](https://brightway.dev/)
    advanced life cycle assessment framework. More details and installation instructions can be found
    on [github](https://github.com/LCA-ActivityBrowser/activity-browser).<|MERGE_RESOLUTION|>--- conflicted
+++ resolved
@@ -22,31 +22,17 @@
     - setuptools
   run:
     - python >=3.8,<3.10
-#   - numpy >=1.20.2
     - arrow
-<<<<<<< HEAD
     - bokeh >=2.4.2
-    - brightway2 >=2.4.2 #2.1.2
-#    - bw2io >=0.8.6, <0.8.9
-#    - bw2data >=3.6.1, <3.9.9
-#    - bw2calc=1.8.0
-    - eidl >=1.4 #eidl >=1.3.2
-#    - fuzzywuzzy
-#    - matplotlib-base >=2.2.2
-=======
     - brightway2 >=2.4.2
     - eidl >=1.4.2
->>>>>>> 5da4e8c1
     - networkx
-#    - pandas >=0.24.1
     - pyside2 >=5.13.2
     - python-chromedriver-binary
     - salib >=1.4
     - seaborn
     - selenium
     - presamples
-#    - openpyxl
-#    - xlrd<2.0  # https://github.com/brightway-lca/brightway2-io/issues/86
 
 about:
   home: https://github.com/LCA-ActivityBrowser/activity-browser
